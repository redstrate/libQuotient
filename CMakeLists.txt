--- conflicted
+++ resolved
@@ -18,18 +18,6 @@
     "MinSizeRel" "RelWithDebInfo")
 endif()
 
-<<<<<<< HEAD
-# Setup command line parameters for the compiler and linker
-foreach (FLAG all pedantic error=return-type)
-    CHECK_CXX_COMPILER_FLAG("-W${FLAG}" WARN_${FLAG}_SUPPORTED)
-    if ( WARN_${FLAG}_SUPPORTED AND NOT CMAKE_CXX_FLAGS MATCHES "(^| )-W?${FLAG}($| )")
-        set(CMAKE_CXX_FLAGS "${CMAKE_CXX_FLAGS} -W${FLAG}")
-    endif ( )
-endforeach ()
-
-set(CMAKE_CXX_STANDARD 14)
-
-=======
 set(CMAKE_CXX_STANDARD 14)
 
 foreach (FLAG all "" pedantic extra error=return-type no-unused-parameter no-gnu-zero-variadic-macro-arguments)
@@ -39,7 +27,6 @@
     endif ()
 endforeach ()
 
->>>>>>> 2c440249
 find_package(Qt5 5.6 REQUIRED Network Gui)
 get_filename_component(Qt5_Prefix "${Qt5_DIR}/../../../.." ABSOLUTE)
 
