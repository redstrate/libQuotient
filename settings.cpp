#include "settings.h"

#include <QtCore/QUrl>
#include <QtCore/QDebug>

using namespace QMatrixClient;

<<<<<<< HEAD
=======
QString Settings::legacyOrganizationName {};
QString Settings::legacyApplicationName {};

void Settings::setLegacyNames(const QString& organizationName,
                              const QString& applicationName)
{
    legacyOrganizationName = organizationName;
    legacyApplicationName = applicationName;
}

>>>>>>> 8f762a24
void Settings::setValue(const QString& key, const QVariant& value)
{
//    qCDebug() << "Setting" << key << "to" << value;
    QSettings::setValue(key, value);
}

QVariant Settings::value(const QString& key, const QVariant& defaultValue) const
{
    auto value = QSettings::value(key, legacySettings.value(key, defaultValue));
    // QML's Qt.labs.Settings stores boolean values as strings, which, if loaded
    // through the usual QSettings interface, confuses QML
    // (QVariant("false") == true in JavaScript). Since we have a mixed
    // environment where both QSettings and Qt.labs.Settings may potentially
    // work with same settings, better ensure compatibility.
    return value.toString() == QStringLiteral("false") ? QVariant(false) : value;
}

<<<<<<< HEAD
=======
bool Settings::contains(const QString& key) const
{
    return QSettings::contains(key) || legacySettings.contains(key);
}

QStringList Settings::childGroups() const
{
    auto l = QSettings::childGroups();
    return !l.isEmpty() ? l : legacySettings.childGroups();
}

>>>>>>> 8f762a24
void SettingsGroup::setValue(const QString& key, const QVariant& value)
{
    Settings::setValue(groupPath + '/' + key, value);
}

bool SettingsGroup::contains(const QString& key) const
{
    return Settings::contains(groupPath + '/' + key);
}

QVariant SettingsGroup::value(const QString& key, const QVariant& defaultValue) const
{
    return Settings::value(groupPath + '/' + key, defaultValue);
}

QString SettingsGroup::group() const
{
    return groupPath;
}

QStringList SettingsGroup::childGroups() const
{
    const_cast<SettingsGroup*>(this)->beginGroup(groupPath);
    const_cast<QSettings&>(legacySettings).beginGroup(groupPath);
    QStringList l = Settings::childGroups();
    const_cast<SettingsGroup*>(this)->endGroup();
    const_cast<QSettings&>(legacySettings).endGroup();
    return l;
}

void SettingsGroup::remove(const QString& key)
{
    QString fullKey { groupPath };
    if (!key.isEmpty())
        fullKey += "/" + key;
    Settings::remove(fullKey);
}

bool AccountSettings::keepLoggedIn() const
{
    return value("keep_logged_in", false).toBool();
}

void AccountSettings::setKeepLoggedIn(bool newSetting)
{
    setValue("keep_logged_in", newSetting);
}

QUrl AccountSettings::homeserver() const
{
    return QUrl::fromUserInput(value("homeserver").toString());
}

void AccountSettings::setHomeserver(const QUrl& url)
{
    setValue("homeserver", url.toString());
}

QString AccountSettings::userId() const
{
    return group().section('/', -1);
}

QString AccountSettings::deviceId() const
{
    return value("device_id").toString();
}

void AccountSettings::setDeviceId(const QString& deviceId)
{
    setValue("device_id", deviceId);
}

QString AccountSettings::deviceName() const
{
    return value("device_name").toString();
}

void AccountSettings::setDeviceName(const QString& deviceName)
{
    setValue("device_name", deviceName);
}

QString AccountSettings::accessToken() const
{
    return value("access_token").toString();
}

void AccountSettings::setAccessToken(const QString& accessToken)
{
    setValue("access_token", accessToken);
}

void AccountSettings::clearAccessToken()
{
    remove("access_token");
}
<|MERGE_RESOLUTION|>--- conflicted
+++ resolved
@@ -1,148 +1,142 @@
-#include "settings.h"
-
-#include <QtCore/QUrl>
-#include <QtCore/QDebug>
-
-using namespace QMatrixClient;
-
-<<<<<<< HEAD
-=======
-QString Settings::legacyOrganizationName {};
-QString Settings::legacyApplicationName {};
-
-void Settings::setLegacyNames(const QString& organizationName,
-                              const QString& applicationName)
-{
-    legacyOrganizationName = organizationName;
-    legacyApplicationName = applicationName;
-}
-
->>>>>>> 8f762a24
-void Settings::setValue(const QString& key, const QVariant& value)
-{
-//    qCDebug() << "Setting" << key << "to" << value;
-    QSettings::setValue(key, value);
-}
-
-QVariant Settings::value(const QString& key, const QVariant& defaultValue) const
-{
-    auto value = QSettings::value(key, legacySettings.value(key, defaultValue));
-    // QML's Qt.labs.Settings stores boolean values as strings, which, if loaded
-    // through the usual QSettings interface, confuses QML
-    // (QVariant("false") == true in JavaScript). Since we have a mixed
-    // environment where both QSettings and Qt.labs.Settings may potentially
-    // work with same settings, better ensure compatibility.
-    return value.toString() == QStringLiteral("false") ? QVariant(false) : value;
-}
-
-<<<<<<< HEAD
-=======
-bool Settings::contains(const QString& key) const
-{
-    return QSettings::contains(key) || legacySettings.contains(key);
-}
-
-QStringList Settings::childGroups() const
-{
-    auto l = QSettings::childGroups();
-    return !l.isEmpty() ? l : legacySettings.childGroups();
-}
-
->>>>>>> 8f762a24
-void SettingsGroup::setValue(const QString& key, const QVariant& value)
-{
-    Settings::setValue(groupPath + '/' + key, value);
-}
-
-bool SettingsGroup::contains(const QString& key) const
-{
-    return Settings::contains(groupPath + '/' + key);
-}
-
-QVariant SettingsGroup::value(const QString& key, const QVariant& defaultValue) const
-{
-    return Settings::value(groupPath + '/' + key, defaultValue);
-}
-
-QString SettingsGroup::group() const
-{
-    return groupPath;
-}
-
-QStringList SettingsGroup::childGroups() const
-{
-    const_cast<SettingsGroup*>(this)->beginGroup(groupPath);
-    const_cast<QSettings&>(legacySettings).beginGroup(groupPath);
-    QStringList l = Settings::childGroups();
-    const_cast<SettingsGroup*>(this)->endGroup();
-    const_cast<QSettings&>(legacySettings).endGroup();
-    return l;
-}
-
-void SettingsGroup::remove(const QString& key)
-{
-    QString fullKey { groupPath };
-    if (!key.isEmpty())
-        fullKey += "/" + key;
-    Settings::remove(fullKey);
-}
-
-bool AccountSettings::keepLoggedIn() const
-{
-    return value("keep_logged_in", false).toBool();
-}
-
-void AccountSettings::setKeepLoggedIn(bool newSetting)
-{
-    setValue("keep_logged_in", newSetting);
-}
-
-QUrl AccountSettings::homeserver() const
-{
-    return QUrl::fromUserInput(value("homeserver").toString());
-}
-
-void AccountSettings::setHomeserver(const QUrl& url)
-{
-    setValue("homeserver", url.toString());
-}
-
-QString AccountSettings::userId() const
-{
-    return group().section('/', -1);
-}
-
-QString AccountSettings::deviceId() const
-{
-    return value("device_id").toString();
-}
-
-void AccountSettings::setDeviceId(const QString& deviceId)
-{
-    setValue("device_id", deviceId);
-}
-
-QString AccountSettings::deviceName() const
-{
-    return value("device_name").toString();
-}
-
-void AccountSettings::setDeviceName(const QString& deviceName)
-{
-    setValue("device_name", deviceName);
-}
-
-QString AccountSettings::accessToken() const
-{
-    return value("access_token").toString();
-}
-
-void AccountSettings::setAccessToken(const QString& accessToken)
-{
-    setValue("access_token", accessToken);
-}
-
-void AccountSettings::clearAccessToken()
-{
-    remove("access_token");
-}
+#include "settings.h"
+
+#include <QtCore/QUrl>
+#include <QtCore/QDebug>
+
+using namespace QMatrixClient;
+
+QString Settings::legacyOrganizationName {};
+QString Settings::legacyApplicationName {};
+
+void Settings::setLegacyNames(const QString& organizationName,
+                              const QString& applicationName)
+{
+    legacyOrganizationName = organizationName;
+    legacyApplicationName = applicationName;
+}
+
+void Settings::setValue(const QString& key, const QVariant& value)
+{
+//    qCDebug() << "Setting" << key << "to" << value;
+    QSettings::setValue(key, value);
+}
+
+QVariant Settings::value(const QString& key, const QVariant& defaultValue) const
+{
+    auto value = QSettings::value(key, legacySettings.value(key, defaultValue));
+    // QML's Qt.labs.Settings stores boolean values as strings, which, if loaded
+    // through the usual QSettings interface, confuses QML
+    // (QVariant("false") == true in JavaScript). Since we have a mixed
+    // environment where both QSettings and Qt.labs.Settings may potentially
+    // work with same settings, better ensure compatibility.
+    return value.toString() == QStringLiteral("false") ? QVariant(false) : value;
+}
+
+bool Settings::contains(const QString& key) const
+{
+    return QSettings::contains(key) || legacySettings.contains(key);
+}
+
+QStringList Settings::childGroups() const
+{
+    auto l = QSettings::childGroups();
+    return !l.isEmpty() ? l : legacySettings.childGroups();
+}
+
+void SettingsGroup::setValue(const QString& key, const QVariant& value)
+{
+    Settings::setValue(groupPath + '/' + key, value);
+}
+
+bool SettingsGroup::contains(const QString& key) const
+{
+    return Settings::contains(groupPath + '/' + key);
+}
+
+QVariant SettingsGroup::value(const QString& key, const QVariant& defaultValue) const
+{
+    return Settings::value(groupPath + '/' + key, defaultValue);
+}
+
+QString SettingsGroup::group() const
+{
+    return groupPath;
+}
+
+QStringList SettingsGroup::childGroups() const
+{
+    const_cast<SettingsGroup*>(this)->beginGroup(groupPath);
+    const_cast<QSettings&>(legacySettings).beginGroup(groupPath);
+    QStringList l = Settings::childGroups();
+    const_cast<SettingsGroup*>(this)->endGroup();
+    const_cast<QSettings&>(legacySettings).endGroup();
+    return l;
+}
+
+void SettingsGroup::remove(const QString& key)
+{
+    QString fullKey { groupPath };
+    if (!key.isEmpty())
+        fullKey += "/" + key;
+    Settings::remove(fullKey);
+}
+
+bool AccountSettings::keepLoggedIn() const
+{
+    return value("keep_logged_in", false).toBool();
+}
+
+void AccountSettings::setKeepLoggedIn(bool newSetting)
+{
+    setValue("keep_logged_in", newSetting);
+}
+
+QUrl AccountSettings::homeserver() const
+{
+    return QUrl::fromUserInput(value("homeserver").toString());
+}
+
+void AccountSettings::setHomeserver(const QUrl& url)
+{
+    setValue("homeserver", url.toString());
+}
+
+QString AccountSettings::userId() const
+{
+    return group().section('/', -1);
+}
+
+QString AccountSettings::deviceId() const
+{
+    return value("device_id").toString();
+}
+
+void AccountSettings::setDeviceId(const QString& deviceId)
+{
+    setValue("device_id", deviceId);
+}
+
+QString AccountSettings::deviceName() const
+{
+    return value("device_name").toString();
+}
+
+void AccountSettings::setDeviceName(const QString& deviceName)
+{
+    setValue("device_name", deviceName);
+}
+
+QString AccountSettings::accessToken() const
+{
+    return value("access_token").toString();
+}
+
+void AccountSettings::setAccessToken(const QString& accessToken)
+{
+    setValue("access_token", accessToken);
+}
+
+void AccountSettings::clearAccessToken()
+{
+    remove("access_token");
+}