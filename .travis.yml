--- conflicted
+++ resolved
@@ -24,7 +24,6 @@
 - eval "${ENV_EVAL}"
 - if [ "$TRAVIS_OS_NAME" = "linux" ]; then VALGRIND="valgrind $VALGRIND_OPTIONS"; . /opt/qt56/bin/qt56-env.sh; fi
 
-<<<<<<< HEAD
 install:
 - git clone https://github.com/QMatrixClient/matrix-doc.git
 - git clone --recursive https://github.com/KitsuneRal/gtad.git
@@ -34,21 +33,16 @@
 - popd
 
 before_script:
-- mkdir build && cd build
-- cmake -DMATRIX_DOC_PATH="matrix-doc" -DGTAD_PATH="gtad/gtad" -DCMAKE_PREFIX_PATH=${CMAKE_PREFIX_PATH} ..
+- mkdir build && pushd build
+- cmake -DMATRIX_DOC_PATH="matrix-doc" -DGTAD_PATH="gtad/gtad" -DCMAKE_PREFIX_PATH=${CMAKE_PREFIX_PATH}  -DCMAKE_INSTALL_PREFIX=../install ..
 - cmake --build . --target update-api
+- popd
 
 script:
-=======
-script:
-# Build and install with CMake
-- mkdir build && pushd build
-- cmake -DCMAKE_INSTALL_PREFIX=../install ..
->>>>>>> 7ca442a4
-- cmake --build . --target all
-- cmake --build . --target install
+- cmake --build build --target all
+- cmake --build build --target install
 # Build qmc-example with the installed library
-- popd && mkdir build-example && pushd build-example
+- mkdir build-example && pushd build-example
 - cmake -DCMAKE_PREFIX_PATH=../install ../examples
 - cmake --build . --target all
 - popd
