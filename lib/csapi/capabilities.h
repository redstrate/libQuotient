/******************************************************************************
 * THIS FILE IS GENERATED - ANY EDITS WILL BE OVERWRITTEN
 */

#pragma once

#include "jobs/basejob.h"

#include "converters.h"
#include <QtCore/QHash>
#include <QtCore/QJsonObject>

namespace QMatrixClient {
    // Operations

    /// Gets information about the server's capabilities.
    ///
    /// Gets information about the server's supported feature set
    /// and other relevant capabilities.
    class GetCapabilitiesJob : public BaseJob
    {
        public:
        // Inner data structures

        /// Capability to indicate if the user can change their password.
        struct ChangePasswordCapability {
            /// True if the user can change their password, false otherwise.
            bool enabled;
        };

        /// The room versions the server supports.
        struct RoomVersionsCapability {
            /// The default room version the server is using for new rooms.
            QString defaultVersion;
            /// A detailed description of the room versions the server supports.
            QHash<QString, QString> available;
        };

        /// Gets information about the server's supported feature set
        /// and other relevant capabilities.
        struct Capabilities {
            /// Capability to indicate if the user can change their password.
            Omittable<ChangePasswordCapability> changePassword;
            /// The room versions the server supports.
<<<<<<< HEAD
            Omittable<RoomVersionsCapability> roomVersions;
            /// The custom capabilities the server supports, using the
            /// Java package naming convention.
            QHash<QString, QJsonObject> additionalProperties;
        };

        // Construction/destruction

        explicit GetCapabilitiesJob();

        /*! Construct a URL without creating a full-fledged job object
         *
         * This function can be used when a URL for
         * GetCapabilitiesJob is necessary but the job
         * itself isn't.
         */
        static QUrl makeRequestUrl(QUrl baseUrl);

        ~GetCapabilitiesJob() override;

        // Result properties

        /// Gets information about the server's supported feature set
        /// and other relevant capabilities.
        const Capabilities& capabilities() const;
=======
            struct RoomVersionsCapability
            {
                /// The default room version the server is using for new rooms.
                QString defaultVersion;
                /// A detailed description of the room versions the server supports.
                QHash<QString, QString> available;
            };

            /// The custom capabilities the server supports, using the
            /// Java package naming convention.
            struct Capabilities
            {
                /// Capability to indicate if the user can change their password.
                Omittable<ChangePasswordCapability> changePassword;
                /// The room versions the server supports.
                Omittable<RoomVersionsCapability> roomVersions;
                /// The custom capabilities the server supports, using the
                /// Java package naming convention.
                QHash<QString, QJsonObject> additionalProperties;
            };

            // Construction/destruction

            explicit GetCapabilitiesJob();

            /*! Construct a URL without creating a full-fledged job object
             *
             * This function can be used when a URL for
             * GetCapabilitiesJob is necessary but the job
             * itself isn't.
             */
            static QUrl makeRequestUrl(QUrl baseUrl);

            ~GetCapabilitiesJob() override;

            // Result properties

            /// The custom capabilities the server supports, using the
            /// Java package naming convention.
            const Capabilities& capabilities() const;
>>>>>>> 93f0c8fe

        protected:
        Status parseJson(const QJsonDocument& data) override;

        private:
        class Private;
        QScopedPointer<Private> d;
    };
} // namespace QMatrixClient<|MERGE_RESOLUTION|>--- conflicted
+++ resolved
@@ -4,118 +4,84 @@
 
 #pragma once
 
+#include "converters.h"
+
 #include "jobs/basejob.h"
 
-#include "converters.h"
 #include <QtCore/QHash>
 #include <QtCore/QJsonObject>
 
-namespace QMatrixClient {
-    // Operations
+namespace QMatrixClient
+{
 
-    /// Gets information about the server's capabilities.
-    ///
-    /// Gets information about the server's supported feature set
-    /// and other relevant capabilities.
-    class GetCapabilitiesJob : public BaseJob
+// Operations
+
+/// Gets information about the server's capabilities.
+/*!
+ * Gets information about the server's supported feature set
+ * and other relevant capabilities.
+ */
+class GetCapabilitiesJob : public BaseJob
+{
+public:
+    // Inner data structures
+
+    /// Capability to indicate if the user can change their password.
+    struct ChangePasswordCapability
     {
-        public:
-        // Inner data structures
+        /// True if the user can change their password, false otherwise.
+        bool enabled;
+    };
 
+    /// The room versions the server supports.
+    struct RoomVersionsCapability
+    {
+        /// The default room version the server is using for new rooms.
+        QString defaultVersion;
+        /// A detailed description of the room versions the server supports.
+        QHash<QString, QString> available;
+    };
+
+    /// The custom capabilities the server supports, using theJava package
+    /// naming convention.
+    struct Capabilities
+    {
         /// Capability to indicate if the user can change their password.
-        struct ChangePasswordCapability {
-            /// True if the user can change their password, false otherwise.
-            bool enabled;
-        };
+        Omittable<ChangePasswordCapability> changePassword;
+        /// The room versions the server supports.
+        Omittable<RoomVersionsCapability> roomVersions;
 
-        /// The room versions the server supports.
-        struct RoomVersionsCapability {
-            /// The default room version the server is using for new rooms.
-            QString defaultVersion;
-            /// A detailed description of the room versions the server supports.
-            QHash<QString, QString> available;
-        };
+        /// The custom capabilities the server supports, using theJava package
+        /// naming convention.
+        QHash<QString, QJsonObject> additionalProperties;
+    };
 
-        /// Gets information about the server's supported feature set
-        /// and other relevant capabilities.
-        struct Capabilities {
-            /// Capability to indicate if the user can change their password.
-            Omittable<ChangePasswordCapability> changePassword;
-            /// The room versions the server supports.
-<<<<<<< HEAD
-            Omittable<RoomVersionsCapability> roomVersions;
-            /// The custom capabilities the server supports, using the
-            /// Java package naming convention.
-            QHash<QString, QJsonObject> additionalProperties;
-        };
+    // Construction/destruction
 
-        // Construction/destruction
+    explicit GetCapabilitiesJob();
 
-        explicit GetCapabilitiesJob();
+    /*! Construct a URL without creating a full-fledged job object
+     *
+     * This function can be used when a URL for
+     * GetCapabilitiesJob is necessary but the job
+     * itself isn't.
+     */
+    static QUrl makeRequestUrl(QUrl baseUrl);
 
-        /*! Construct a URL without creating a full-fledged job object
-         *
-         * This function can be used when a URL for
-         * GetCapabilitiesJob is necessary but the job
-         * itself isn't.
-         */
-        static QUrl makeRequestUrl(QUrl baseUrl);
+    ~GetCapabilitiesJob() override;
 
-        ~GetCapabilitiesJob() override;
+    // Result properties
 
-        // Result properties
+    /// The custom capabilities the server supports, using the
+    /// Java package naming convention.
+    const Capabilities& capabilities() const;
 
-        /// Gets information about the server's supported feature set
-        /// and other relevant capabilities.
-        const Capabilities& capabilities() const;
-=======
-            struct RoomVersionsCapability
-            {
-                /// The default room version the server is using for new rooms.
-                QString defaultVersion;
-                /// A detailed description of the room versions the server supports.
-                QHash<QString, QString> available;
-            };
+protected:
+    Status parseJson(const QJsonDocument& data) override;
 
-            /// The custom capabilities the server supports, using the
-            /// Java package naming convention.
-            struct Capabilities
-            {
-                /// Capability to indicate if the user can change their password.
-                Omittable<ChangePasswordCapability> changePassword;
-                /// The room versions the server supports.
-                Omittable<RoomVersionsCapability> roomVersions;
-                /// The custom capabilities the server supports, using the
-                /// Java package naming convention.
-                QHash<QString, QJsonObject> additionalProperties;
-            };
+private:
+    class Private;
+    QScopedPointer<Private> d;
+};
 
-            // Construction/destruction
-
-            explicit GetCapabilitiesJob();
-
-            /*! Construct a URL without creating a full-fledged job object
-             *
-             * This function can be used when a URL for
-             * GetCapabilitiesJob is necessary but the job
-             * itself isn't.
-             */
-            static QUrl makeRequestUrl(QUrl baseUrl);
-
-            ~GetCapabilitiesJob() override;
-
-            // Result properties
-
-            /// The custom capabilities the server supports, using the
-            /// Java package naming convention.
-            const Capabilities& capabilities() const;
->>>>>>> 93f0c8fe
-
-        protected:
-        Status parseJson(const QJsonDocument& data) override;
-
-        private:
-        class Private;
-        QScopedPointer<Private> d;
-    };
 } // namespace QMatrixClient