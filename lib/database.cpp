--- conflicted
+++ resolved
@@ -14,13 +14,7 @@
 #include "e2ee/e2ee.h"
 #include "e2ee/qolmsession.h"
 #include "e2ee/qolminboundsession.h"
-<<<<<<< HEAD
-#include "connection.h"
-#include "user.h"
-#include "room.h"
-=======
 #include "e2ee/qolmoutboundsession.h"
->>>>>>> 6308bff3
 
 using namespace Quotient;
 Database::Database(const QString& matrixId, const QString& deviceId, QObject* parent)
@@ -35,18 +29,11 @@
     database().open();
 
     switch(version()) {
-<<<<<<< HEAD
-        case 0: migrateTo1();
-        case 1: migrateTo2();
-        case 2: migrateTo3();
-        case 3: migrateTo4();
-        case 4: migrateTo5();
-=======
     case 0: migrateTo1(); [[fallthrough]];
     case 1: migrateTo2(); [[fallthrough]];
     case 2: migrateTo3(); [[fallthrough]];
-    case 3: migrateTo4();
->>>>>>> 6308bff3
+    case 3: migrateTo4(); [[fallthrough]];
+    case 4: migrateTo5();
     }
 }
 
@@ -156,7 +143,6 @@
     commit();
 }
 
-<<<<<<< HEAD
 void Database::migrateTo5()
 {
     qCDebug(DATABASE) << "Migrating database to version 5";
@@ -167,8 +153,6 @@
     commit();
 }
 
-=======
->>>>>>> 6308bff3
 QByteArray Database::accountPickle()
 {
     auto query = prepareQuery(QStringLiteral("SELECT pickle FROM accounts;"));
@@ -335,22 +319,6 @@
     commit();
 }
 
-<<<<<<< HEAD
-void Database::saveCurrentOutboundMegolmSession(const QString& roomId, const PicklingMode& picklingMode, const QOlmOutboundGroupSessionPtr& session)
-{
-    const auto pickle = session->pickle(picklingMode);
-    if (std::holds_alternative<QByteArray>(pickle)) {
-        auto deleteQuery = prepareQuery(QStringLiteral("DELETE FROM outbound_megolm_sessions WHERE roomId=:roomId AND sessionId=:sessionId;"));
-        deleteQuery.bindValue(":roomId", roomId);
-        deleteQuery.bindValue(":sessionId", session->sessionId());
-
-        auto insertQuery = prepareQuery(QStringLiteral("INSERT INTO outbound_megolm_sessions(roomId, sessionId, pickle, creationTime, messageCount) VALUES(:roomId, :sessionId, :pickle, :creationTime, :messageCount);"));
-        insertQuery.bindValue(":roomId", roomId);
-        insertQuery.bindValue(":sessionId", session->sessionId());
-        insertQuery.bindValue(":pickle", std::get<QByteArray>(pickle));
-        insertQuery.bindValue(":creationTime", session->creationTime());
-        insertQuery.bindValue(":messageCount", session->messageCount());
-=======
 void Database::saveCurrentOutboundMegolmSession(
     const QString& roomId, const PicklingMode& picklingMode,
     const QOlmOutboundGroupSession& session)
@@ -367,7 +335,6 @@
         insertQuery.bindValue(":pickle", pickle.value());
         insertQuery.bindValue(":creationTime", session.creationTime());
         insertQuery.bindValue(":messageCount", session.messageCount());
->>>>>>> 6308bff3
 
         transaction();
         execute(deleteQuery);
@@ -383,13 +350,8 @@
     execute(query);
     if (query.next()) {
         auto sessionResult = QOlmOutboundGroupSession::unpickle(query.value("pickle").toByteArray(), picklingMode);
-<<<<<<< HEAD
-        if (std::holds_alternative<QOlmOutboundGroupSessionPtr>(sessionResult)) {
-            auto session = std::move(std::get<QOlmOutboundGroupSessionPtr>(sessionResult));
-=======
         if (sessionResult) {
             auto session = std::move(*sessionResult);
->>>>>>> 6308bff3
             session->setCreationTime(query.value("creationTime").toDateTime());
             session->setMessageCount(query.value("messageCount").toInt());
             return session;
@@ -398,23 +360,6 @@
     return nullptr;
 }
 
-<<<<<<< HEAD
-void Database::setDevicesReceivedKey(const QString& roomId, QHash<User *, QStringList> devices, const QString& sessionId, int index)
-{
-    auto connection = dynamic_cast<Connection *>(parent());
-    transaction();
-    for (const auto& user : devices.keys()) {
-        for (const auto& device : devices[user]) {
-            auto query = prepareQuery(QStringLiteral("INSERT INTO sent_megolm_sessions(roomId, userId, deviceId, identityKey, sessionId, i) VALUES(:roomId, :userId, :deviceId, :identityKey, :sessionId, :i);"));
-            query.bindValue(":roomId", roomId);
-            query.bindValue(":userId", user->id());
-            query.bindValue(":deviceId", device);
-            query.bindValue(":identityKey", connection->curveKeyForUserDevice(user->id(), device));
-            query.bindValue(":sessionId", sessionId);
-            query.bindValue(":i", index);
-            execute(query);
-        }
-=======
 void Database::setDevicesReceivedKey(const QString& roomId, const QVector<std::tuple<QString, QString, QString>>& devices, const QString& sessionId, int index)
 {
     transaction();
@@ -427,41 +372,23 @@
         query.bindValue(":sessionId", sessionId);
         query.bindValue(":i", index);
         execute(query);
->>>>>>> 6308bff3
-    }
-    commit();
-}
-
-<<<<<<< HEAD
-QHash<QString, QStringList> Database::devicesWithoutKey(Room* room, const QString &sessionId)
-{
-    auto connection = dynamic_cast<Connection *>(parent());
-    QHash<QString, QStringList> devices;
-    for (const auto& user : room->users()) {
-        devices[user->id()] = connection->devicesForUser(user);
-    }
-
-    auto query = prepareQuery(QStringLiteral("SELECT userId, deviceId FROM sent_megolm_sessions WHERE roomId=:roomId AND sessionId=:sessionId"));
-    query.bindValue(":roomId", room->id());
-=======
+    }
+    commit();
+}
+
 QMultiHash<QString, QString> Database::devicesWithoutKey(
     const QString& roomId, QMultiHash<QString, QString> devices,
     const QString& sessionId)
 {
     auto query = prepareQuery(QStringLiteral("SELECT userId, deviceId FROM sent_megolm_sessions WHERE roomId=:roomId AND sessionId=:sessionId"));
     query.bindValue(":roomId", roomId);
->>>>>>> 6308bff3
     query.bindValue(":sessionId", sessionId);
     transaction();
     execute(query);
     commit();
     while (query.next()) {
-<<<<<<< HEAD
-        devices[query.value("userId").toString()].removeAll(query.value("deviceId").toString());
-=======
         devices.remove(query.value("userId").toString(),
                        query.value("deviceId").toString());
->>>>>>> 6308bff3
     }
     return devices;
 }
@@ -476,7 +403,6 @@
     execute(query);
     commit();
 }
-<<<<<<< HEAD
 
 void Database::setSessionVerified(const QString& edKeyId)
 {
@@ -493,6 +419,4 @@
     query.bindValue(":edKey", edKey);
     execute(query);
     return query.next() && query.value("verified").toBool();
-}
-=======
->>>>>>> 6308bff3
+}