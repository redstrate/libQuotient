--- conflicted
+++ resolved
@@ -94,14 +94,10 @@
 namespace _impl {
     class QUOTIENT_API EventFactoryBase {
     public:
-<<<<<<< HEAD
-        explicit EventFactory(const char* name)
-=======
         EventFactoryBase(const EventFactoryBase&) = delete;
 
     protected: // This class is only to inherit from
         explicit EventFactoryBase(const char* name)
->>>>>>> 2dee2bf4
             : name(name)
         {}
         void logAddingMethod(event_type_t TypeId, size_t newSize);
