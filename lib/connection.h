--- conflicted
+++ resolved
@@ -319,9 +319,6 @@
 #ifdef Quotient_E2EE_ENABLED
     QOlmAccount* olmAccount() const;
     Database* database();
-<<<<<<< HEAD
-    UnorderedMap<std::pair<QString, QString>, QOlmInboundGroupSessionPtr> loadRoomMegolmSessions(Room* room);
-    void saveMegolmSession(Room* room, const QString& senderKey, QOlmInboundGroupSession* session, const QString& ed25519Key);
     bool hasOlmSession(User* user, const QString& deviceId) const;
 
     QOlmOutboundGroupSessionPtr loadCurrentOutboundMegolmSession(Room* room);
@@ -331,10 +328,9 @@
     //This assumes that an olm session with (user, device) exists
     QPair<QOlmMessage::Type, QByteArray> olmEncryptMessage(User* user, const QString& device, const QByteArray& message);
     void createOlmSession(const QString& theirIdentityKey, const QString& theirOneTimeKey);
-=======
+
     UnorderedMap<QString, QOlmInboundGroupSessionPtr> loadRoomMegolmSessions(Room* room);
     void saveMegolmSession(Room* room, QOlmInboundGroupSession* session);
->>>>>>> 87e8d6d6
 #endif // Quotient_E2EE_ENABLED
     Q_INVOKABLE Quotient::SyncJob* syncJob() const;
     Q_INVOKABLE int millisToReconnect() const;
