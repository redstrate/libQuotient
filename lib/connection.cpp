--- conflicted
+++ resolved
@@ -926,8 +926,7 @@
                 return;
             }
 
-<<<<<<< HEAD
-            visit(*decryptedEvent,
+            switchOnType(*decryptedEvent,
                 [this, senderKey = event.senderKey()](const RoomKeyEvent& roomKeyEvent) {
                     if (auto* detectedRoom = q->room(roomKeyEvent.roomId())) {
                         detectedRoom->handleRoomKeyEvent(roomKeyEvent, senderKey);
@@ -963,28 +962,6 @@
     if(hasNewOutdatedUser) {
         loadOutdatedUserDevices();
     }
-=======
-        // TODO: full maintaining of the device keys
-        // with device_lists sync extention and /keys/query
-        qCDebug(E2EE) << "Getting device keys for the m.room_key sender:"
-                      << ee.senderId();
-        // encryptionManager->updateDeviceKeys();
-
-        switchOnType(*sessionDecryptMessage(ee),
-            [this, senderKey = ee.senderKey()](const RoomKeyEvent& roomKeyEvent) {
-                if (auto* detectedRoom = q->room(roomKeyEvent.roomId()))
-                    detectedRoom->handleRoomKeyEvent(roomKeyEvent, senderKey);
-                else
-                    qCDebug(E2EE)
-                        << "Encrypted event room id" << roomKeyEvent.roomId()
-                        << "is not found at the connection" << q->objectName();
-            },
-            [](const Event& evt) {
-                qCDebug(E2EE) << "Skipping encrypted to_device event, type"
-                              << evt.matrixType();
-            });
-    });
->>>>>>> 10ac7c13
 #endif
 }
 
