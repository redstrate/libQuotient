/******************************************************************************
 * Copyright (C) 2015 Felix Rohrbach <kde@fxrh.de>
 *
 * This library is free software; you can redistribute it and/or
 * modify it under the terms of the GNU Lesser General Public
 * License as published by the Free Software Foundation; either
 * version 2.1 of the License, or (at your option) any later version.
 *
 * This library is distributed in the hope that it will be useful,
 * but WITHOUT ANY WARRANTY; without even the implied warranty of
 * MERCHANTABILITY or FITNESS FOR A PARTICULAR PURPOSE.  See the GNU
 * Lesser General Public License for more details.
 *
 * You should have received a copy of the GNU Lesser General Public
 * License along with this library; if not, write to the Free Software
 * Foundation, Inc., 51 Franklin Street, Fifth Floor, Boston, MA  02110-1301 USA
 */

#include "connection.h"
#include "connectiondata.h"
#include "csapi/account-data.h"
#include "csapi/capabilities.h"
#include "csapi/joining.h"
#include "csapi/leaving.h"
#include "csapi/login.h"
#include "csapi/logout.h"
#include "csapi/receipts.h"
#include "csapi/room_send.h"
#include "csapi/to_device.h"
#include "csapi/voip.h"
#include "events/directchatevent.h"
#include "events/eventloader.h"
#include "jobs/downloadfilejob.h"
#include "jobs/mediathumbnailjob.h"
#include "jobs/syncjob.h"
#include "room.h"
#include "settings.h"
#include "user.h"

#include <QtCore/QCoreApplication>
#include <QtCore/QDir>
#include <QtCore/QElapsedTimer>
#include <QtCore/QFile>
#include <QtCore/QMimeDatabase>
#include <QtCore/QRegularExpression>
#include <QtCore/QStandardPaths>
#include <QtCore/QStringBuilder>
#include <QtNetwork/QDnsLookup>

using namespace QMatrixClient;

// This is very much Qt-specific; STL iterators don't have key() and value()
template <typename HashT, typename Pred>
HashT erase_if(HashT& hashMap, Pred pred)
{
    HashT removals;
    for (auto it = hashMap.begin(); it != hashMap.end();) {
        if (pred(it)) {
            removals.insert(it.key(), it.value());
            it = hashMap.erase(it);
        } else
            ++it;
    }
    return removals;
}

class Connection::Private
{
    public:
<<<<<<< HEAD
    explicit Private(std::unique_ptr<ConnectionData>&& connection)
        : data(move(connection))
    {
    }
    Q_DISABLE_COPY(Private)
    Private(Private&&) = delete;
    Private operator=(Private&&) = delete;

    Connection* q = nullptr;
    std::unique_ptr<ConnectionData> data;
    // A complex key below is a pair of room name and whether its
    // state is Invited. The spec mandates to keep Invited room state
    // separately so we should, e.g., keep objects for Invite and
    // Leave state of the same room.
    QHash<QPair<QString, bool>, Room*> roomMap;
    // Mapping from aliases to room ids, as per the last sync
    QHash<QString, QString> roomAliasMap;
    QVector<QString> roomIdsToForget;
    QVector<Room*> firstTimeRooms;
    QVector<QString> pendingStateRoomIds;
    QMap<QString, User*> userMap;
    DirectChatsMap directChats;
    DirectChatUsersMap directChatUsers;
    std::unordered_map<QString, EventPtr> accountData;
    QString userId;
    int syncLoopTimeout = -1;

    GetCapabilitiesJob* capabilitiesJob = nullptr;
    GetCapabilitiesJob::Capabilities capabilities;

    SyncJob* syncJob = nullptr;

    bool cacheState = true;
    bool cacheToBinary =
            SettingsGroup("libqmatrixclient").value("cache_type").toString()
            != "json";
    bool lazyLoading = false;

    void connectWithToken(const QString& user, const QString& accessToken,
                          const QString& deviceId);
    void broadcastDirectChatUpdates(const DirectChatsMap& additions,
                                    const DirectChatsMap& removals);

    template <typename EventT> EventT* unpackAccountData() const
    {
        const auto& eventIt = accountData.find(EventT::matrixTypeId());
        return eventIt == accountData.end()
                ? nullptr
                : weakPtrCast<EventT>(eventIt->second);
    }
=======
        explicit Private(std::unique_ptr<ConnectionData>&& connection)
            : data(move(connection))
        { }
        Q_DISABLE_COPY(Private)
        DISABLE_MOVE(Private)

        Connection* q = nullptr;
        std::unique_ptr<ConnectionData> data;
        // A complex key below is a pair of room name and whether its
        // state is Invited. The spec mandates to keep Invited room state
        // separately; specifically, we should keep objects for Invite and
        // Leave state of the same room if the two happen to co-exist.
        QHash<QPair<QString, bool>, Room*> roomMap;
        // Mapping from aliases to room ids, as per the last sync
        QHash<QString, QString> roomAliasMap;
        QVector<QString> roomIdsToForget;
        QVector<Room*> firstTimeRooms;
        QVector<QString> pendingStateRoomIds;
        QMap<QString, User*> userMap;
        DirectChatsMap directChats;
        DirectChatUsersMap directChatUsers;
        // The below two variables track local changes between sync completions.
        // See also: https://github.com/QMatrixClient/libqmatrixclient/wiki/Handling-direct-chat-events
        DirectChatsMap dcLocalAdditions;
        DirectChatsMap dcLocalRemovals;
        std::unordered_map<QString, EventPtr> accountData;
        QString userId;
        int syncLoopTimeout = -1;

        GetCapabilitiesJob* capabilitiesJob = nullptr;
        GetCapabilitiesJob::Capabilities capabilities;

        SyncJob* syncJob = nullptr;

        bool cacheState = true;
        bool cacheToBinary = SettingsGroup("libqmatrixclient")
                             .value("cache_type").toString() != "json";
        bool lazyLoading = false;

        void connectWithToken(const QString& user, const QString& accessToken,
                              const QString& deviceId);

        template <typename EventT>
        EventT* unpackAccountData() const
        {
            const auto& eventIt = accountData.find(EventT::matrixTypeId());
            return eventIt == accountData.end()
                    ? nullptr : weakPtrCast<EventT>(eventIt->second);
        }
>>>>>>> 93f0c8fe

    void packAndSendAccountData(EventPtr&& event)
    {
        const auto eventType = event->matrixType();
        q->callApi<SetAccountDataJob>(userId, eventType, event->contentJson());
        accountData[eventType] = std::move(event);
        emit q->accountDataChanged(eventType);
    }

<<<<<<< HEAD
    template <typename EventT, typename ContentT>
    void packAndSendAccountData(ContentT&& content)
    {
        packAndSendAccountData(
                makeEvent<EventT>(std::forward<ContentT>(content)));
    }
};

Connection::Connection(const QUrl& server, QObject* parent)
    : QObject(parent),
      d(std::make_unique<Private>(std::make_unique<ConnectionData>(server)))
=======
        template <typename EventT, typename ContentT>
        void packAndSendAccountData(ContentT&& content)
        {
            packAndSendAccountData(
                        makeEvent<EventT>(std::forward<ContentT>(content)));
        }
        QString topLevelStatePath() const
        {
            return q->stateCacheDir().filePath("state.json");
        }
};

Connection::Connection(const QUrl& server, QObject* parent)
    : QObject(parent)
    , d(new Private(std::make_unique<ConnectionData>(server)))
>>>>>>> 93f0c8fe
{
    d->q = this; // All d initialization should occur before this line
}

Connection::Connection(QObject* parent) : Connection({}, parent) {}

Connection::~Connection()
{
    qCDebug(MAIN) << "deconstructing connection object for" << d->userId;
    stopSync();
}

void Connection::resolveServer(const QString& mxidOrDomain)
{
    // At this point we may have something as complex as
    // @username:[IPv6:address]:port, or as simple as a plain domain name.

    // Try to parse as an FQID; if there's no @ part, assume it's a domain name.
    QRegularExpression parser(
            "^(@.+?:)?" // Optional username (allow everything for
                        // compatibility)
            "(\\[[^]]+\\]|[^:@]+)" // Either IPv6 address or hostname/IPv4
                                   // address
            "(:\\d{1,5})?$", // Optional port
            QRegularExpression::UseUnicodePropertiesOption); // Because asian
                                                             // digits
    auto match = parser.match(mxidOrDomain);

    QUrl maybeBaseUrl = QUrl::fromUserInput(match.captured(2));
    maybeBaseUrl.setScheme("https"); // Instead of the Qt-default "http"
    if (!match.hasMatch() || !maybeBaseUrl.isValid()) {
        emit resolveError(tr("%1 is not a valid homeserver address")
                                  .arg(maybeBaseUrl.toString()));
        return;
    }

    setHomeserver(maybeBaseUrl);
    emit resolved();
    return;

    // FIXME, #178: The below code is incorrect and is no more executed. The
    // correct server resolution should be done from .well-known/matrix/client
    auto domain = maybeBaseUrl.host();
    qCDebug(MAIN) << "Finding the server" << domain;
    // Check if the Matrix server has a dedicated service record.
    auto* dns = new QDnsLookup();
    dns->setType(QDnsLookup::SRV);
    dns->setName("_matrix._tcp." + domain);

    connect(dns, &QDnsLookup::finished, [this, dns, maybeBaseUrl]() {
        QUrl baseUrl { maybeBaseUrl };
        if (dns->error() == QDnsLookup::NoError
            && dns->serviceRecords().isEmpty()) {
            auto record = dns->serviceRecords().front();
            baseUrl.setHost(record.target());
            baseUrl.setPort(record.port());
            qCDebug(MAIN) << "SRV record for" << maybeBaseUrl.host() << "is"
                          << baseUrl.authority();
        } else {
            qCDebug(MAIN) << baseUrl.host() << "doesn't have SRV record"
                          << dns->name() << "- using the hostname as is";
        }
        setHomeserver(baseUrl);
        emit resolved();
        dns->deleteLater();
    });
    dns->lookup();
}

void Connection::connectToServer(const QString& user, const QString& password,
                                 const QString& initialDeviceName,
                                 const QString& deviceId)
{
    checkAndConnect(user, [=] {
        doConnectToServer(user, password, initialDeviceName, deviceId);
    });
}
void Connection::doConnectToServer(const QString& user, const QString& password,
                                   const QString& initialDeviceName,
                                   const QString& deviceId)
{
    auto loginJob = callApi<LoginJob>(
            QStringLiteral("m.login.password"),
            UserIdentifier { QStringLiteral("m.id.user"),
                             { { QStringLiteral("user"), user } } },
            password, /*token*/ "", deviceId, initialDeviceName);
    connect(loginJob, &BaseJob::success, this, [this, loginJob] {
        d->connectWithToken(loginJob->userId(), loginJob->accessToken(),
                            loginJob->deviceId());
    });
    connect(loginJob, &BaseJob::failure, this, [this, loginJob] {
        emit loginError(loginJob->errorString(), loginJob->rawDataSample());
    });
}

void Connection::syncLoopIteration() { sync(d->syncLoopTimeout); }

void Connection::connectWithToken(const QString& userId,
                                  const QString& accessToken,
                                  const QString& deviceId)
{
    checkAndConnect(userId, [=] {
        d->connectWithToken(userId, accessToken, deviceId);
    });
}

void Connection::reloadCapabilities()
{
    d->capabilitiesJob = callApi<GetCapabilitiesJob>(BackgroundRequest);
    connect(d->capabilitiesJob, &BaseJob::finished, this, [this] {
        if (d->capabilitiesJob->error() == BaseJob::Success)
            d->capabilities = d->capabilitiesJob->capabilities();
        else if (d->capabilitiesJob->error() == BaseJob::IncorrectRequestError)
            qCDebug(MAIN) << "Server doesn't support /capabilities";

        if (d->capabilities.roomVersions.omitted()) {
            qCWarning(MAIN) << "Pinning supported room version to 1";
            d->capabilities.roomVersions = { "1", { { "1", "stable" } } };
        } else {
            qCDebug(MAIN) << "Room versions:" << defaultRoomVersion()
                          << "is default, full list:"
                          << availableRoomVersions();
        }
        Q_ASSERT(!d->capabilities.roomVersions.omitted());
        emit capabilitiesLoaded();
<<<<<<< HEAD
        for (auto* r : d->roomMap)
            if (r->joinState() == JoinState::Join && r->successorId().isEmpty())
                r->checkVersion();
=======
        for (auto* r: d->roomMap)
            r->checkVersion();
>>>>>>> 93f0c8fe
    });
}

bool Connection::loadingCapabilities() const
{
    // (Ab)use the fact that room versions cannot be omitted after
    // the capabilities have been loaded (see reloadCapabilities() above).
    return d->capabilities.roomVersions.omitted();
}

void Connection::Private::connectWithToken(const QString& user,
                                           const QString& accessToken,
                                           const QString& deviceId)
{
    userId = user;
    q->user(); // Creates a User object for the local user
    data->setToken(accessToken.toLatin1());
    data->setDeviceId(deviceId);
    q->setObjectName(userId % '/' % deviceId);
    qCDebug(MAIN) << "Using server" << data->baseUrl().toDisplayString()
                  << "by user" << userId << "from device" << deviceId;
    emit q->stateChanged();
    emit q->connected();
    q->reloadCapabilities();
}

void Connection::checkAndConnect(const QString& userId,
                                 std::function<void()> connectFn)
{
    if (d->data->baseUrl().isValid()) {
        connectFn();
        return;
    }
    // Not good to go, try to fix the homeserver URL.
    if (userId.startsWith('@') && userId.indexOf(':') != -1) {
        connectSingleShot(this, &Connection::homeserverChanged, this,
                          connectFn);
        // NB: doResolveServer can emit resolveError, so this is a part of
        // checkAndConnect function contract.
        resolveServer(userId);
    } else
        emit resolveError(tr("%1 is an invalid homeserver URL")
                                  .arg(d->data->baseUrl().toString()));
}

void Connection::logout()
{
    auto job = callApi<LogoutJob>();
<<<<<<< HEAD
    connect(job, &LogoutJob::success, this, [this] {
        stopSync();
        d->data->setToken({});
        emit stateChanged();
        emit loggedOut();
=======
    connect( job, &LogoutJob::finished, this, [job,this] {
        if (job->status().good() || job->error() == BaseJob::ContentAccessError)
        {
            stopSync();
            d->data->setToken({});
            emit stateChanged();
            emit loggedOut();
        }
>>>>>>> 93f0c8fe
    });
}

void Connection::sync(int timeout)
{
    if (d->syncJob)
        return;

    Filter filter;
    filter.room->timeline->limit = 100;
    filter.room->state->lazyLoadMembers = d->lazyLoading;
    auto job = d->syncJob = callApi<SyncJob>(
            BackgroundRequest, d->data->lastEvent(), filter, timeout);
    connect(job, &SyncJob::success, this, [this, job] {
        onSyncSuccess(job->takeData());
        d->syncJob = nullptr;
        emit syncDone();
    });
    connect(job, &SyncJob::retryScheduled, this,
            [this, job](int retriesTaken, int nextInMilliseconds) {
                emit networkError(job->errorString(), job->rawDataSample(),
                                  retriesTaken, nextInMilliseconds);
            });
    connect(job, &SyncJob::failure, this, [this, job] {
        d->syncJob = nullptr;
        if (job->error() == BaseJob::ContentAccessError) {
            qCWarning(SYNCJOB) << "Sync job failed with ContentAccessError - "
                                  "login expired?";
            emit loginError(job->errorString(), job->rawDataSample());
        } else
            emit syncError(job->errorString(), job->rawDataSample());
    });
}

void Connection::syncLoop(int timeout)
{
    d->syncLoopTimeout = timeout;
    connect(this, &Connection::syncDone, this, &Connection::syncLoopIteration);
    syncLoopIteration(); // initial sync to start the loop
}

<<<<<<< HEAD
void Connection::onSyncSuccess(SyncData&& data, bool fromCache)
{
=======
QJsonObject toJson(const Connection::DirectChatsMap& directChats)
{
    QJsonObject json;
    for (auto it = directChats.begin(); it != directChats.end();)
    {
        QJsonArray roomIds;
        const auto* user = it.key();
        for (; it != directChats.end() && it.key() == user; ++it)
            roomIds.append(*it);
        json.insert(user->id(), roomIds);
    }
    return json;
}

void Connection::onSyncSuccess(SyncData &&data, bool fromCache) {
>>>>>>> 93f0c8fe
    d->data->setLastEvent(data.nextBatch());
    for (auto&& roomData : data.takeRoomData()) {
        const auto forgetIdx = d->roomIdsToForget.indexOf(roomData.roomId);
        if (forgetIdx != -1) {
            d->roomIdsToForget.removeAt(forgetIdx);
            if (roomData.joinState == JoinState::Leave) {
                qDebug(MAIN)
                        << "Room" << roomData.roomId
                        << "has been forgotten, ignoring /sync response for it";
                continue;
            }
            qWarning(MAIN) << "Room" << roomData.roomId
                           << "has just been forgotten but /sync returned it in"
                           << toCString(roomData.joinState)
                           << "state - suspiciously fast turnaround";
        }
        if (auto* r = provideRoom(roomData.roomId, roomData.joinState)) {
            d->pendingStateRoomIds.removeOne(roomData.roomId);
            r->updateData(std::move(roomData), fromCache);
            if (d->firstTimeRooms.removeOne(r)) {
                emit loadedRoomState(r);
                if (!d->capabilities.roomVersions.omitted())
                    r->checkVersion();
                // Otherwise, the version will be checked in
                // reloadCapabilities()
            }
        }
        // Let UI update itself after updating each room
        QCoreApplication::processEvents();
    }
<<<<<<< HEAD
    for (auto&& accountEvent : data.takeAccountData()) {
        if (is<DirectChatEvent>(*accountEvent)) {
            const auto usersToDCs = ptrCast<DirectChatEvent>(move(accountEvent))
                                            ->usersToDirectChats();
            DirectChatsMap removals =
                    erase_if(d->directChats, [&usersToDCs](auto it) {
                        return !usersToDCs.contains(it.key()->id(), it.value());
                    });
            erase_if(d->directChatUsers, [&usersToDCs](auto it) {
                return !usersToDCs.contains(it.value()->id(), it.key());
            });
            if (MAIN().isDebugEnabled())
                for (auto it = removals.begin(); it != removals.end(); ++it)
                    qCDebug(MAIN)
                            << it.value() << "is no more a direct chat with"
                            << it.key()->id();

            DirectChatsMap additions;
            for (auto it = usersToDCs.begin(); it != usersToDCs.end(); ++it) {
                if (auto* u = user(it.key())) {
                    if (!d->directChats.contains(u, it.value())) {
                        Q_ASSERT(!d->directChatUsers.contains(it.value(), u));
                        additions.insert(u, it.value());
                        d->directChats.insert(u, it.value());
                        d->directChatUsers.insert(it.value(), u);
                        qCDebug(MAIN) << "Marked room" << it.value()
                                      << "as a direct chat with" << u->id();
                    }
                } else
                    qCWarning(MAIN)
                            << "Couldn't get a user object for" << it.key();
            }
            if (!additions.isEmpty() || !removals.isEmpty())
                emit directChatsListChanged(additions, removals);

            continue;
        }
        if (is<IgnoredUsersEvent>(*accountEvent))
            qCDebug(MAIN) << "Users ignored by" << d->userId << "updated:"
                          << QStringList::fromSet(ignoredUsers()).join(',');

        auto& currentData = d->accountData[accountEvent->matrixType()];
        // A polymorphic event-specific comparison might be a bit more
        // efficient; maaybe do it another day
        if (!currentData
            || currentData->contentJson() != accountEvent->contentJson()) {
            currentData = std::move(accountEvent);
            qCDebug(MAIN) << "Updated account data of type"
                          << currentData->matrixType();
            emit accountDataChanged(currentData->matrixType());
        }
=======
    // After running this loop, the account data events not saved in
    // d->accountData (see the end of the loop body) are auto-cleaned away
    for (auto& eventPtr : data.takeAccountData())
    {
        visit(*eventPtr,
              [this](const DirectChatEvent& dce) {
                  // See https://github.com/QMatrixClient/libqmatrixclient/wiki/Handling-direct-chat-events
                  const auto& usersToDCs = dce.usersToDirectChats();
                  DirectChatsMap remoteRemovals =
                      erase_if(d->directChats, [&usersToDCs, this](auto it) {
                          return !(usersToDCs.contains(it.key()->id(), it.value())
                                   || d->dcLocalAdditions.contains(it.key(),
                                                                   it.value()));
                      });
                  erase_if(d->directChatUsers, [&remoteRemovals](auto it) {
                      return remoteRemovals.contains(it.value(), it.key());
                  });
                  // Remove from dcLocalRemovals what the server already has.
                  erase_if(d->dcLocalRemovals, [&remoteRemovals](auto it) {
                      return remoteRemovals.contains(it.key(), it.value());
                  });
                  if (MAIN().isDebugEnabled())
                      for (auto it = remoteRemovals.begin();
                           it != remoteRemovals.end(); ++it) {
                          qCDebug(MAIN)
                              << it.value() << "is no more a direct chat with"
                              << it.key()->id();
                      }

                  DirectChatsMap remoteAdditions;
                  for (auto it = usersToDCs.begin(); it != usersToDCs.end();
                           ++it) {
                      if (auto* u = user(it.key())) {
                          if (!d->directChats.contains(u, it.value())
                              && !d->dcLocalRemovals.contains(u, it.value()))
                          {
                              Q_ASSERT(
                                  !d->directChatUsers.contains(it.value(), u));
                              remoteAdditions.insert(u, it.value());
                              d->directChats.insert(u, it.value());
                              d->directChatUsers.insert(it.value(), u);
                              qCDebug(MAIN)
                                      << "Marked room" << it.value()
                                      << "as a direct chat with" << u->id();
                          }
                      } else
                          qCWarning(MAIN) << "Couldn't get a user object for"
                                          << it.key();
                  }
                  // Remove from dcLocalAdditions what the server already has.
                  erase_if(d->dcLocalAdditions, [&remoteAdditions](auto it) {
                      return remoteAdditions.contains(it.key(), it.value());
                  });
                  if (!remoteAdditions.isEmpty() || !remoteRemovals.isEmpty())
                      emit directChatsListChanged(remoteAdditions, remoteRemovals);
              },
              // catch-all, passing eventPtr for a possible take-over
              [this, &eventPtr](const Event& accountEvent) {
                  if (is<IgnoredUsersEvent>(accountEvent))
                      qCDebug(MAIN)
                              << "Users ignored by" << d->userId << "updated:"
                              << QStringList::fromSet(ignoredUsers()).join(',');

                  auto& currentData = d->accountData[accountEvent.matrixType()];
                  // A polymorphic event-specific comparison might be a bit more
                  // efficient; maaybe do it another day
                  if (!currentData
                      || currentData->contentJson()
                              != accountEvent.contentJson()) {
                      currentData = std::move(eventPtr);
                      qCDebug(MAIN) << "Updated account data of type"
                                    << currentData->matrixType();
                      emit accountDataChanged(currentData->matrixType());
                  }
              });
    }
    if (!d->dcLocalAdditions.isEmpty() || !d->dcLocalRemovals.isEmpty()) {
        qDebug(MAIN) << "Sending updated direct chats to the server:"
                     << d->dcLocalRemovals.size() << "removal(s),"
                     << d->dcLocalAdditions.size() << "addition(s)";
        callApi<SetAccountDataJob>(d->userId, QStringLiteral("m.direct"),
                                   toJson(d->directChats));
        d->dcLocalAdditions.clear();
        d->dcLocalRemovals.clear();
>>>>>>> 93f0c8fe
    }
}

void Connection::stopSync()
{
    // If there's a sync loop, break it
    disconnect(this, &Connection::syncDone, this,
               &Connection::syncLoopIteration);
    if (d->syncJob) // If there's an ongoing sync job, stop it too
    {
        d->syncJob->abandon();
        d->syncJob = nullptr;
    }
}

QString Connection::nextBatchToken() const { return d->data->lastEvent(); }

PostReceiptJob* Connection::postReceipt(Room* room, RoomEvent* event) const
{
    return callApi<PostReceiptJob>(room->id(), "m.read", event->id());
}

JoinRoomJob* Connection::joinRoom(const QString& roomAlias,
                                  const QStringList& serverNames)
{
    auto job = callApi<JoinRoomJob>(roomAlias, serverNames);
    // Upon completion, ensure a room object in Join state is created but only
    // if it's not already there due to a sync completing earlier.
    connect(job, &JoinRoomJob::success, this,
            [this, job] { provideRoom(job->roomId()); });
    return job;
}

LeaveRoomJob* Connection::leaveRoom(Room* room)
{
    const auto& roomId = room->id();
    const auto job = callApi<LeaveRoomJob>(roomId);
    if (room->joinState() == JoinState::Invite) {
        // Workaround matrix-org/synapse#2181 - if the room is in invite state
        // the invite may have been cancelled but Synapse didn't send it in
        // `/sync`. See also #273 for the discussion in the library context.
        d->pendingStateRoomIds.push_back(roomId);
        connect(job, &LeaveRoomJob::success, this, [this, roomId] {
            if (d->pendingStateRoomIds.removeOne(roomId)) {
                qCDebug(MAIN) << "Forcing the room to Leave status";
                provideRoom(roomId, JoinState::Leave);
            }
        });
    }
    return job;
}

inline auto splitMediaId(const QString& mediaId)
{
    auto idParts = mediaId.split('/');
    Q_ASSERT_X(idParts.size() == 2, __FUNCTION__,
               ("'" + mediaId + "' doesn't look like 'serverName/localMediaId'")
                       .toLatin1());
    return idParts;
}

MediaThumbnailJob* Connection::getThumbnail(const QString& mediaId,
                                            QSize requestedSize,
                                            RunningPolicy policy) const
{
    auto idParts = splitMediaId(mediaId);
    return callApi<MediaThumbnailJob>(policy, idParts.front(), idParts.back(),
                                      requestedSize);
}

MediaThumbnailJob* Connection::getThumbnail(const QUrl& url,
                                            QSize requestedSize,
                                            RunningPolicy policy) const
{
    return getThumbnail(url.authority() + url.path(), requestedSize, policy);
}

MediaThumbnailJob* Connection::getThumbnail(const QUrl& url, int requestedWidth,
                                            int requestedHeight,
                                            RunningPolicy policy) const
{
    return getThumbnail(url, QSize(requestedWidth, requestedHeight), policy);
}

UploadContentJob*
Connection::uploadContent(QIODevice* contentSource, const QString& filename,
                          const QString& overrideContentType) const
{
    auto contentType = overrideContentType;
    if (contentType.isEmpty()) {
        contentType =
                QMimeDatabase()
                        .mimeTypeForFileNameAndData(filename, contentSource)
                        .name();
        contentSource->open(QIODevice::ReadOnly);
    }
    return callApi<UploadContentJob>(contentSource, filename, contentType);
}

UploadContentJob* Connection::uploadFile(const QString& fileName,
                                         const QString& overrideContentType)
{
    auto sourceFile = new QFile(fileName);
    if (!sourceFile->open(QIODevice::ReadOnly)) {
        qCWarning(MAIN) << "Couldn't open" << sourceFile->fileName()
                        << "for reading";
        return nullptr;
    }
    return uploadContent(sourceFile, QFileInfo(*sourceFile).fileName(),
                         overrideContentType);
}

GetContentJob* Connection::getContent(const QString& mediaId) const
{
    auto idParts = splitMediaId(mediaId);
    return callApi<GetContentJob>(idParts.front(), idParts.back());
}

GetContentJob* Connection::getContent(const QUrl& url) const
{
    return getContent(url.authority() + url.path());
}

DownloadFileJob* Connection::downloadFile(const QUrl& url,
                                          const QString& localFilename) const
{
    auto mediaId = url.authority() + url.path();
    auto idParts = splitMediaId(mediaId);
    auto* job = callApi<DownloadFileJob>(idParts.front(), idParts.back(),
                                         localFilename);
    return job;
}

CreateRoomJob*
Connection::createRoom(RoomVisibility visibility, const QString& alias,
                       const QString& name, const QString& topic,
                       QStringList invites, const QString& presetName,
                       const QString& roomVersion, bool isDirect,
                       const QVector<CreateRoomJob::StateEvent>& initialState,
                       const QVector<CreateRoomJob::Invite3pid>& invite3pids,
                       const QJsonObject& creationContent)
{
    invites.removeOne(d->userId); // The creator is by definition in the room
    auto job = callApi<CreateRoomJob>(
            visibility == PublishRoom ? QStringLiteral("public")
                                      : QStringLiteral("private"),
            alias, name, topic, invites, invite3pids, roomVersion,
            creationContent, initialState, presetName, isDirect);
<<<<<<< HEAD
    connect(job, &BaseJob::success, this, [this, job] {
        emit createdRoom(provideRoom(job->roomId(), JoinState::Join));
=======
    connect(job, &BaseJob::success, this, [this,job,invites,isDirect] {
        auto* room = provideRoom(job->roomId(), JoinState::Join);
        if (!room)
        {
            Q_ASSERT_X(room, "Connection::createRoom", "Failed to create a room");
            return;
        }
        emit createdRoom(room);
        if (isDirect)
            for (const auto& i: invites)
                addToDirectChats(room, user(i));
>>>>>>> 93f0c8fe
    });
    return job;
}

void Connection::requestDirectChat(const QString& userId)
{
    if (auto* u = user(userId))
        requestDirectChat(u);
    else
        qCCritical(MAIN) << "Connection::requestDirectChat: Couldn't get a "
                            "user object for"
                         << userId;
}

void Connection::requestDirectChat(User* u)
{
    doInDirectChat(u, [this](Room* r) { emit directChatAvailable(r); });
}

void Connection::doInDirectChat(const QString& userId,
                                const std::function<void(Room*)>& operation)
{
    if (auto* u = user(userId))
        doInDirectChat(u, operation);
    else
        qCCritical(MAIN)
                << "Connection::doInDirectChat: Couldn't get a user object for"
                << userId;
}

void Connection::doInDirectChat(User* u,
                                const std::function<void(Room*)>& operation)
{
    Q_ASSERT(u);
    const auto& userId = u->id();
    // There can be more than one DC; find the first valid (existing and
    // not left), and delete inexistent (forgotten?) ones along the way.
    DirectChatsMap removals;
    for (auto it = d->directChats.find(u);
         it != d->directChats.end() && it.key() == u; ++it) {
        const auto& roomId = *it;
        if (auto r = room(roomId, JoinState::Join)) {
            Q_ASSERT(r->id() == roomId);
            // A direct chat with yourself should only involve yourself :)
            if (userId == d->userId && r->totalMemberCount() > 1)
                continue;
            qCDebug(MAIN) << "Requested direct chat with" << userId
                          << "is already available as" << r->id();
            operation(r);
            return;
        }
        if (auto ir = invitation(roomId)) {
            Q_ASSERT(ir->id() == roomId);
            auto j = joinRoom(ir->id());
            connect(j, &BaseJob::success, this,
                    [this, roomId, userId, operation] {
                        qCDebug(MAIN)
                                << "Joined the already invited direct chat with"
                                << userId << "as" << roomId;
                        operation(room(roomId, JoinState::Join));
                    });
            return;
        }
        // Avoid reusing previously left chats but don't remove them
        // from direct chat maps, either.
        if (room(roomId, JoinState::Leave))
            continue;

        qCWarning(MAIN) << "Direct chat with" << userId << "known as room"
                        << roomId << "is not valid and will be discarded";
        // Postpone actual deletion until we finish iterating d->directChats.
        removals.insert(it.key(), it.value());
        // Add to the list of updates to send to the server upon the next sync.
        d->dcLocalRemovals.insert(it.key(), it.value());
    }
    if (!removals.isEmpty()) {
        for (auto it = removals.cbegin(); it != removals.cend(); ++it) {
            d->directChats.remove(it.key(), it.value());
            d->directChatUsers.remove(it.value(),
                                      const_cast<User*>(it.key())); // FIXME
        }
        emit directChatsListChanged({}, removals);
    }

    auto j = createDirectChat(userId);
    connect(j, &BaseJob::success, this, [this, j, userId, operation] {
        qCDebug(MAIN) << "Direct chat with" << userId << "has been created as"
                      << j->roomId();
        operation(room(j->roomId(), JoinState::Join));
    });
}

CreateRoomJob* Connection::createDirectChat(const QString& userId,
                                            const QString& topic,
                                            const QString& name)
{
<<<<<<< HEAD
    return createRoom(UnpublishRoom, "", name, topic, { userId },
                      "trusted_private_chat", {}, true);
=======
    return createRoom(UnpublishRoom, {}, name, topic, {userId},
                      QStringLiteral("trusted_private_chat"), {}, true);
>>>>>>> 93f0c8fe
}

ForgetRoomJob* Connection::forgetRoom(const QString& id)
{
    // To forget is hard :) First we should ensure the local user is not
    // in the room (by leaving it, if necessary); once it's done, the /forget
    // endpoint can be called; and once this is through, the local Room object
    // (if any existed) is deleted. At the same time, we still have to
    // (basically immediately) return a pointer to ForgetRoomJob. Therefore
    // a ForgetRoomJob is created in advance and can be returned in a probably
    // not-yet-started state (it will start once /leave completes).
    auto forgetJob = new ForgetRoomJob(id);
    auto room = d->roomMap.value({ id, false });
    if (!room)
        room = d->roomMap.value({ id, true });
    if (room && room->joinState() != JoinState::Leave) {
        auto leaveJob = room->leaveRoom();
        connect(leaveJob, &BaseJob::success, this, [this, forgetJob, room] {
            forgetJob->start(connectionData());
            // If the matching /sync response hasn't arrived yet, mark the room
            // for explicit deletion
            if (room->joinState() != JoinState::Leave)
                d->roomIdsToForget.push_back(room->id());
        });
        connect(leaveJob, &BaseJob::failure, forgetJob, &BaseJob::abandon);
    } else
        forgetJob->start(connectionData());
    connect(forgetJob, &BaseJob::success, this, [this, id] {
        // Delete whatever instances of the room are still in the map.
        for (auto f : { false, true })
            if (auto r = d->roomMap.take({ id, f })) {
                qCDebug(MAIN) << "Room" << r->objectName() << "in state"
                              << toCString(r->joinState()) << "will be deleted";
                emit r->beforeDestruction(r);
                r->deleteLater();
            }
    });
    return forgetJob;
}

SendToDeviceJob*
Connection::sendToDevices(const QString& eventType,
                          const UsersToDevicesToEvents& eventsMap) const
{
    QHash<QString, QHash<QString, QJsonObject>> json;
    json.reserve(int(eventsMap.size()));
    std::for_each(
            eventsMap.begin(), eventsMap.end(),
            [&json](const auto& userTodevicesToEvents) {
                auto& jsonUser = json[userTodevicesToEvents.first];
                const auto& devicesToEvents = userTodevicesToEvents.second;
                std::for_each(devicesToEvents.begin(), devicesToEvents.end(),
                              [&jsonUser](const auto& deviceToEvents) {
                                  jsonUser.insert(
                                          deviceToEvents.first,
                                          deviceToEvents.second.contentJson());
                              });
            });
    return callApi<SendToDeviceJob>(BackgroundRequest, eventType,
                                    generateTxnId(), json);
}

SendMessageJob* Connection::sendMessage(const QString& roomId,
                                        const RoomEvent& event) const
{
    const auto txnId = event.transactionId().isEmpty() ? generateTxnId()
                                                       : event.transactionId();
    return callApi<SendMessageJob>(roomId, event.matrixType(), txnId,
                                   event.contentJson());
}

QUrl Connection::homeserver() const { return d->data->baseUrl(); }

QString Connection::domain() const
{
    return d->userId.section(':', 1);
}

Room* Connection::room(const QString& roomId, JoinStates states) const
{
    Room* room = d->roomMap.value({ roomId, false }, nullptr);
    if (states.testFlag(JoinState::Join) && room
        && room->joinState() == JoinState::Join)
        return room;

    if (states.testFlag(JoinState::Invite))
        if (Room* invRoom = invitation(roomId))
            return invRoom;

    if (states.testFlag(JoinState::Leave) && room
        && room->joinState() == JoinState::Leave)
        return room;

    return nullptr;
}

Room* Connection::roomByAlias(const QString& roomAlias, JoinStates states) const
{
    const auto id = d->roomAliasMap.value(roomAlias);
    if (!id.isEmpty())
        return room(id, states);
    qCWarning(MAIN) << "Room for alias" << roomAlias
                    << "is not found under account" << userId();
    return nullptr;
}

void Connection::updateRoomAliases(const QString& roomId,
                                   const QStringList& previousRoomAliases,
                                   const QStringList& roomAliases)
{
    for (const auto& a : previousRoomAliases)
        if (d->roomAliasMap.remove(a) == 0)
            qCWarning(MAIN)
                    << "Alias" << a << "is not found (already deleted?)";

    for (const auto& a : roomAliases) {
        auto& mappedId = d->roomAliasMap[a];
        if (!mappedId.isEmpty()) {
            if (mappedId == roomId)
                qCDebug(MAIN) << "Alias" << a << "is already mapped to room"
                              << roomId;
            else
                qCWarning(MAIN)
                        << "Alias" << a << "will be force-remapped from room"
                        << mappedId << "to" << roomId;
        }
        mappedId = roomId;
    }
}

Room* Connection::invitation(const QString& roomId) const
{
    return d->roomMap.value({ roomId, true }, nullptr);
}

User* Connection::user(const QString& userId)
{
    if (userId.isEmpty())
        return nullptr;
    if (!userId.startsWith('@') || !userId.contains(':')) {
        qCCritical(MAIN) << "Malformed userId:" << userId;
        return nullptr;
    }
    if (d->userMap.contains(userId))
        return d->userMap.value(userId);
    auto* user = userFactory()(this, userId);
    d->userMap.insert(userId, user);
    emit newUser(user);
    return user;
}

const User* Connection::user() const
{
    return d->userMap.value(d->userId, nullptr);
}

User* Connection::user() { return user(d->userId); }

QString Connection::userId() const { return d->userId; }

QString Connection::deviceId() const { return d->data->deviceId(); }

QString Connection::token() const { return accessToken(); }

QByteArray Connection::accessToken() const { return d->data->accessToken(); }

SyncJob* Connection::syncJob() const { return d->syncJob; }

int Connection::millisToReconnect() const
{
    return d->syncJob ? d->syncJob->millisToRetry() : 0;
}

QHash<QPair<QString, bool>, Room*> Connection::roomMap() const
{
    // Copy-on-write-and-remove-elements is faster than copying elements one by
    // one.
    QHash<QPair<QString, bool>, Room*> roomMap = d->roomMap;
    for (auto it = roomMap.begin(); it != roomMap.end();) {
        if (it.value()->joinState() == JoinState::Leave)
            it = roomMap.erase(it);
        else
            ++it;
    }
    return roomMap;
}

bool Connection::hasAccountData(const QString& type) const
{
    return d->accountData.find(type) != d->accountData.cend();
}

const EventPtr& Connection::accountData(const QString& type) const
{
    static EventPtr NoEventPtr {};
    auto it = d->accountData.find(type);
    return it == d->accountData.end() ? NoEventPtr : it->second;
}

QJsonObject Connection::accountDataJson(const QString& type) const
{
    const auto& eventPtr = accountData(type);
    return eventPtr ? eventPtr->contentJson() : QJsonObject();
}

void Connection::setAccountData(EventPtr&& event)
{
    d->packAndSendAccountData(std::move(event));
}

void Connection::setAccountData(const QString& type, const QJsonObject& content)
{
    d->packAndSendAccountData(loadEvent<Event>(type, content));
}

QHash<QString, QVector<Room*>> Connection::tagsToRooms() const
{
    QHash<QString, QVector<Room*>> result;
<<<<<<< HEAD
    for (auto* r : qAsConst(d->roomMap)) {
        for (const auto& tagName : r->tagNames())
=======
    for (auto* r: qAsConst(d->roomMap))
    {
        const auto& tagNames = r->tagNames();
        for (const auto& tagName: tagNames)
>>>>>>> 93f0c8fe
            result[tagName].push_back(r);
    }
    for (auto it = result.begin(); it != result.end(); ++it)
        std::sort(it->begin(), it->end(), [t = it.key()](Room* r1, Room* r2) {
            return r1->tags().value(t) < r2->tags().value(t);
        });
    return result;
}

QStringList Connection::tagNames() const
{
<<<<<<< HEAD
    QStringList tags({ FavouriteTag });
    for (auto* r : qAsConst(d->roomMap))
        for (const auto& tag : r->tagNames())
=======
    QStringList tags ({FavouriteTag});
    for (auto* r: qAsConst(d->roomMap))
    {
        const auto& tagNames = r->tagNames();
        for (const auto& tag: tagNames)
>>>>>>> 93f0c8fe
            if (tag != LowPriorityTag && !tags.contains(tag))
                tags.push_back(tag);
    }
    tags.push_back(LowPriorityTag);
    return tags;
}

QVector<Room*> Connection::roomsWithTag(const QString& tagName) const
{
    QVector<Room*> rooms;
    std::copy_if(d->roomMap.begin(), d->roomMap.end(),
                 std::back_inserter(rooms),
                 [&tagName](Room* r) { return r->tags().contains(tagName); });
    return rooms;
}

Connection::DirectChatsMap Connection::directChats() const
{
    return d->directChats;
}

<<<<<<< HEAD
QJsonObject toJson(const Connection::DirectChatsMap& directChats)
{
    QJsonObject json;
    for (auto it = directChats.begin(); it != directChats.end();) {
        QJsonArray roomIds;
        const auto* user = it.key();
        for (; it != directChats.end() && it.key() == user; ++it)
            roomIds.append(*it);
        json.insert(user->id(), roomIds);
    }
    return json;
}

void Connection::Private::broadcastDirectChatUpdates(
        const DirectChatsMap& additions, const DirectChatsMap& removals)
{
    q->callApi<SetAccountDataJob>(userId, QStringLiteral("m.direct"),
                                  toJson(directChats));
    emit q->directChatsListChanged(additions, removals);
}

=======
>>>>>>> 93f0c8fe
void Connection::addToDirectChats(const Room* room, User* user)
{
    Q_ASSERT(room != nullptr && user != nullptr);
    if (d->directChats.contains(user, room->id()))
        return;
    Q_ASSERT(!d->directChatUsers.contains(room->id(), user));
    d->directChats.insert(user, room->id());
    d->directChatUsers.insert(room->id(), user);
    d->dcLocalAdditions.insert(user, room->id());
    emit directChatsListChanged({ { user, room->id() } }, {});
}

void Connection::removeFromDirectChats(const QString& roomId, User* user)
{
    Q_ASSERT(!roomId.isEmpty());
    if ((user != nullptr && !d->directChats.contains(user, roomId))
        || d->directChats.key(roomId) == nullptr)
        return;

    DirectChatsMap removals;
<<<<<<< HEAD
    if (user != nullptr) {
        removals.insert(user, roomId);
=======
    if (user != nullptr)
    {
>>>>>>> 93f0c8fe
        d->directChats.remove(user, roomId);
        d->directChatUsers.remove(roomId, user);
        removals.insert(user, roomId);
        d->dcLocalRemovals.insert(user, roomId);
    } else {
        removals = erase_if(d->directChats, [&roomId](auto it) {
            return it.value() == roomId;
        });
        d->directChatUsers.remove(roomId);
        d->dcLocalRemovals += removals;
    }
    emit directChatsListChanged({}, removals);
}

bool Connection::isDirectChat(const QString& roomId) const
{
    return d->directChatUsers.contains(roomId);
}

QList<User*> Connection::directChatUsers(const Room* room) const
{
    Q_ASSERT(room != nullptr);
    return d->directChatUsers.values(room->id());
}

bool Connection::isIgnored(const User* user) const
{
    return ignoredUsers().contains(user->id());
}

Connection::IgnoredUsersList Connection::ignoredUsers() const
{
    const auto* event = d->unpackAccountData<IgnoredUsersEvent>();
    return event ? event->ignored_users() : IgnoredUsersList();
}

void Connection::addToIgnoredUsers(const User* user)
{
    Q_ASSERT(user != nullptr);

    auto ignoreList = ignoredUsers();
    if (!ignoreList.contains(user->id())) {
        ignoreList.insert(user->id());
        d->packAndSendAccountData<IgnoredUsersEvent>(ignoreList);
        emit ignoredUsersListChanged({ { user->id() } }, {});
    }
}

void Connection::removeFromIgnoredUsers(const User* user)
{
    Q_ASSERT(user != nullptr);

    auto ignoreList = ignoredUsers();
    if (ignoreList.remove(user->id()) != 0) {
        d->packAndSendAccountData<IgnoredUsersEvent>(ignoreList);
        emit ignoredUsersListChanged({}, { { user->id() } });
    }
}

QMap<QString, User*> Connection::users() const { return d->userMap; }

const ConnectionData* Connection::connectionData() const
{
    return d->data.get();
}

Room* Connection::provideRoom(const QString& id, Omittable<JoinState> joinState)
{
    // TODO: This whole function is a strong case for a RoomManager class.
    Q_ASSERT_X(!id.isEmpty(), __FUNCTION__, "Empty room id");

    // If joinState.omitted(), all joinState == comparisons below are false.
    const auto roomKey = qMakePair(id, joinState == JoinState::Invite);
    auto* room = d->roomMap.value(roomKey, nullptr);
    if (room) {
        // Leave is a special case because in transition (5a) (see the .h file)
        // joinState == room->joinState but we still have to preempt the Invite
        // and emit a signal. For Invite and Join, there's no such problem.
        if (room->joinState() == joinState && joinState != JoinState::Leave)
            return room;
    } else if (joinState.omitted()) {
        // No Join and Leave, maybe Invite?
        room = d->roomMap.value({ id, true }, nullptr);
        if (room)
            return room;
        // No Invite either, setup a new room object below
    }

    if (!room) {
        room = roomFactory()(this, id,
                             joinState.omitted() ? JoinState::Join
                                                 : joinState.value());
        if (!room) {
            qCCritical(MAIN) << "Failed to create a room" << id;
            return nullptr;
        }
        d->roomMap.insert(roomKey, room);
        d->firstTimeRooms.push_back(room);
        connect(room, &Room::beforeDestruction, this,
                &Connection::aboutToDeleteRoom);
        emit newRoom(room);
    }
    if (joinState.omitted())
        return room;

    if (joinState == JoinState::Invite) {
        // prev is either Leave or nullptr
        auto* prev = d->roomMap.value({ id, false }, nullptr);
        emit invitedRoom(room, prev);
    } else {
        room->setJoinState(joinState.value());
        // Preempt the Invite room (if any) with a room in Join/Leave state.
        auto* prevInvite = d->roomMap.take({ id, true });
        if (joinState == JoinState::Join)
            emit joinedRoom(room, prevInvite);
        else if (joinState == JoinState::Leave)
            emit leftRoom(room, prevInvite);
<<<<<<< HEAD
        if (prevInvite) {
            qCDebug(MAIN) << "Deleting Invite state for room"
                          << prevInvite->id();
=======
        if (prevInvite)
        {
            const auto dcUsers = prevInvite->directChatUsers();
            for (auto* u: dcUsers)
                addToDirectChats(room, u);
            qCDebug(MAIN) << "Deleting Invite state for room" << prevInvite->id();
>>>>>>> 93f0c8fe
            emit prevInvite->beforeDestruction(prevInvite);
            prevInvite->deleteLater();
        }
    }

    return room;
}

void Connection::setRoomFactory(room_factory_t f)
{
    _roomFactory = std::move(f);
}

void Connection::setUserFactory(user_factory_t f)
{
    _userFactory = std::move(f);
}

room_factory_t Connection::roomFactory() { return _roomFactory; }

user_factory_t Connection::userFactory() { return _userFactory; }

room_factory_t Connection::_roomFactory = defaultRoomFactory<>();
user_factory_t Connection::_userFactory = defaultUserFactory<>();

QByteArray Connection::generateTxnId() const
{
    return d->data->generateTxnId();
}

void Connection::setHomeserver(const QUrl& url)
{
    if (homeserver() == url)
        return;

    d->data->setBaseUrl(url);
    emit homeserverChanged(homeserver());
}

void Connection::saveRoomState(Room* r) const
{
    Q_ASSERT(r);
    if (!d->cacheState)
        return;

<<<<<<< HEAD
    QFile outRoomFile { stateCachePath() % SyncData::fileNameForRoom(r->id()) };
    if (outRoomFile.open(QFile::WriteOnly)) {
=======
    QFile outRoomFile {
            stateCacheDir().filePath(SyncData::fileNameForRoom(r->id())) };
    if (outRoomFile.open(QFile::WriteOnly))
    {
>>>>>>> 93f0c8fe
        QJsonDocument json { r->toJson() };
        auto data = d->cacheToBinary ? json.toBinaryData()
                                     : json.toJson(QJsonDocument::Compact);
        outRoomFile.write(data.data(), data.size());
        qCDebug(MAIN) << "Room state cache saved to" << outRoomFile.fileName();
    } else {
        qCWarning(MAIN) << "Error opening" << outRoomFile.fileName() << ":"
                        << outRoomFile.errorString();
    }
}

void Connection::saveState() const
{
    if (!d->cacheState)
        return;

    QElapsedTimer et;
    et.start();

<<<<<<< HEAD
    QFile outFile { stateCachePath() % "state.json" };
    if (!outFile.open(QFile::WriteOnly)) {
        qCWarning(MAIN) << "Error opening" << outFile.fileName() << ":"
                        << outFile.errorString();
=======
    QFile outFile { d->topLevelStatePath() };
    if (!outFile.open(QFile::WriteOnly))
    {
        qCWarning(MAIN) << "Error opening" << outFile.fileName()
                        << ":" << outFile.errorString();
>>>>>>> 93f0c8fe
        qCWarning(MAIN) << "Caching the rooms state disabled";
        d->cacheState = false;
        return;
    }

    QJsonObject rootObj {
        { QStringLiteral("cache_version"),
          QJsonObject {
                  { QStringLiteral("major"), SyncData::cacheVersion().first },
                  { QStringLiteral("minor"),
                    SyncData::cacheVersion().second } } }
    };
    {
        QJsonObject rooms;
        QJsonObject inviteRooms;
        const auto& rs = roomMap(); // Pass on rooms in Leave state
        for (const auto* i : rs)
            (i->joinState() == JoinState::Invite ? inviteRooms : rooms)
                    .insert(i->id(), QJsonValue::Null);

        QJsonObject roomObj;
        if (!rooms.isEmpty())
            roomObj.insert(QStringLiteral("join"), rooms);
        if (!inviteRooms.isEmpty())
            roomObj.insert(QStringLiteral("invite"), inviteRooms);

        rootObj.insert(QStringLiteral("next_batch"), d->data->lastEvent());
        rootObj.insert(QStringLiteral("rooms"), roomObj);
    }
    {
        QJsonArray accountDataEvents { basicEventJson(
                QStringLiteral("m.direct"), toJson(d->directChats)) };
        for (const auto& e : d->accountData)
            accountDataEvents.append(
                    basicEventJson(e.first, e.second->contentJson()));

<<<<<<< HEAD
        rootObj.insert("account_data",
                       QJsonObject { { QStringLiteral("events"),
                                       accountDataEvents } });
=======
        rootObj.insert(QStringLiteral("account_data"),
            QJsonObject {{ QStringLiteral("events"), accountDataEvents }});
>>>>>>> 93f0c8fe
    }

    QJsonDocument json { rootObj };
    auto data = d->cacheToBinary ? json.toBinaryData()
                                 : json.toJson(QJsonDocument::Compact);
    qCDebug(PROFILER) << "Cache for" << userId() << "generated in" << et;

    outFile.write(data.data(), data.size());
    qCDebug(MAIN) << "State cache saved to" << outFile.fileName();
}

void Connection::loadState()
{
    if (!d->cacheState)
        return;

    QElapsedTimer et;
    et.start();

    SyncData sync { d->topLevelStatePath() };
    if (sync.nextBatch().isEmpty()) // No token means no cache by definition
        return;

    if (!sync.unresolvedRooms().isEmpty()) {
        qCWarning(MAIN) << "State cache incomplete, discarding";
        return;
    }
    // TODO: to handle load failures, instead of the above block:
    // 1. Do initial sync on failed rooms without saving the nextBatch token
    // 2. Do the sync across all rooms as normal
    onSyncSuccess(std::move(sync), true);
    qCDebug(PROFILER) << "*** Cached state for" << userId() << "loaded in"
                      << et;
}

QString Connection::stateCachePath() const
{
    return stateCacheDir().path() % '/';
}

QDir Connection::stateCacheDir() const
{
    auto safeUserId = userId();
    safeUserId.replace(':', '_');
    return cacheLocation(safeUserId);
}

bool Connection::cacheState() const { return d->cacheState; }

void Connection::setCacheState(bool newValue)
{
    if (d->cacheState != newValue) {
        d->cacheState = newValue;
        emit cacheStateChanged();
    }
}

bool QMatrixClient::Connection::lazyLoading() const { return d->lazyLoading; }

void QMatrixClient::Connection::setLazyLoading(bool newValue)
{
    if (d->lazyLoading != newValue) {
        d->lazyLoading = newValue;
        emit lazyLoadingChanged();
    }
}

void Connection::getTurnServers()
{
    auto job = callApi<GetTurnServerJob>();
    connect(job, &GetTurnServerJob::success, this,
            [=] { emit turnServersChanged(job->data()); });
}

const QString Connection::SupportedRoomVersion::StableTag =
        QStringLiteral("stable");

QString Connection::defaultRoomVersion() const
{
    Q_ASSERT(!d->capabilities.roomVersions.omitted());
    return d->capabilities.roomVersions->defaultVersion;
}

QStringList Connection::stableRoomVersions() const
{
    Q_ASSERT(!d->capabilities.roomVersions.omitted());
    QStringList l;
    const auto& allVersions = d->capabilities.roomVersions->available;
    for (auto it = allVersions.begin(); it != allVersions.end(); ++it)
        if (it.value() == SupportedRoomVersion::StableTag)
            l.push_back(it.key());
    return l;
}

inline bool roomVersionLess(const Connection::SupportedRoomVersion& v1,
                            const Connection::SupportedRoomVersion& v2)
{
    bool ok1 = false, ok2 = false;
    const auto vNum1 = v1.id.toFloat(&ok1);
    const auto vNum2 = v2.id.toFloat(&ok2);
    return ok1 && ok2 ? vNum1 < vNum2 : v1.id < v2.id;
}

QVector<Connection::SupportedRoomVersion>
Connection::availableRoomVersions() const
{
    Q_ASSERT(!d->capabilities.roomVersions.omitted());
    QVector<SupportedRoomVersion> result;
    result.reserve(d->capabilities.roomVersions->available.size());
    for (auto it = d->capabilities.roomVersions->available.begin();
         it != d->capabilities.roomVersions->available.end(); ++it)
        result.push_back({ it.key(), it.value() });
    // Put stable versions over unstable; within each group,
    // sort numeric versions as numbers, the rest as strings.
    const auto mid =
            std::partition(result.begin(), result.end(),
                           std::mem_fn(&SupportedRoomVersion::isStable));
    std::sort(result.begin(), mid, roomVersionLess);
    std::sort(mid, result.end(), roomVersionLess);

    return result;
}<|MERGE_RESOLUTION|>--- conflicted
+++ resolved
@@ -17,7 +17,12 @@
  */
 
 #include "connection.h"
+
 #include "connectiondata.h"
+#include "room.h"
+#include "settings.h"
+#include "user.h"
+
 #include "csapi/account-data.h"
 #include "csapi/capabilities.h"
 #include "csapi/joining.h"
@@ -28,14 +33,12 @@
 #include "csapi/room_send.h"
 #include "csapi/to_device.h"
 #include "csapi/voip.h"
+
 #include "events/directchatevent.h"
 #include "events/eventloader.h"
 #include "jobs/downloadfilejob.h"
 #include "jobs/mediathumbnailjob.h"
 #include "jobs/syncjob.h"
-#include "room.h"
-#include "settings.h"
-#include "user.h"
 
 #include <QtCore/QCoreApplication>
 #include <QtCore/QDir>
@@ -66,22 +69,19 @@
 
 class Connection::Private
 {
-    public:
-<<<<<<< HEAD
+public:
     explicit Private(std::unique_ptr<ConnectionData>&& connection)
         : data(move(connection))
-    {
-    }
+    {}
     Q_DISABLE_COPY(Private)
-    Private(Private&&) = delete;
-    Private operator=(Private&&) = delete;
+    DISABLE_MOVE(Private)
 
     Connection* q = nullptr;
     std::unique_ptr<ConnectionData> data;
     // A complex key below is a pair of room name and whether its
     // state is Invited. The spec mandates to keep Invited room state
-    // separately so we should, e.g., keep objects for Invite and
-    // Leave state of the same room.
+    // separately; specifically, we should keep objects for Invite and
+    // Leave state of the same room if the two happen to co-exist.
     QHash<QPair<QString, bool>, Room*> roomMap;
     // Mapping from aliases to room ids, as per the last sync
     QHash<QString, QString> roomAliasMap;
@@ -91,6 +91,11 @@
     QMap<QString, User*> userMap;
     DirectChatsMap directChats;
     DirectChatUsersMap directChatUsers;
+    // The below two variables track local changes between sync completions.
+    // See also:
+    // https://github.com/QMatrixClient/libqmatrixclient/wiki/Handling-direct-chat-events
+    DirectChatsMap dcLocalAdditions;
+    DirectChatsMap dcLocalRemovals;
     std::unordered_map<QString, EventPtr> accountData;
     QString userId;
     int syncLoopTimeout = -1;
@@ -102,73 +107,21 @@
 
     bool cacheState = true;
     bool cacheToBinary =
-            SettingsGroup("libqmatrixclient").value("cache_type").toString()
-            != "json";
+        SettingsGroup("libqmatrixclient").value("cache_type").toString()
+        != "json";
     bool lazyLoading = false;
 
     void connectWithToken(const QString& user, const QString& accessToken,
                           const QString& deviceId);
-    void broadcastDirectChatUpdates(const DirectChatsMap& additions,
-                                    const DirectChatsMap& removals);
-
-    template <typename EventT> EventT* unpackAccountData() const
+
+    template <typename EventT>
+    EventT* unpackAccountData() const
     {
         const auto& eventIt = accountData.find(EventT::matrixTypeId());
         return eventIt == accountData.end()
-                ? nullptr
-                : weakPtrCast<EventT>(eventIt->second);
-    }
-=======
-        explicit Private(std::unique_ptr<ConnectionData>&& connection)
-            : data(move(connection))
-        { }
-        Q_DISABLE_COPY(Private)
-        DISABLE_MOVE(Private)
-
-        Connection* q = nullptr;
-        std::unique_ptr<ConnectionData> data;
-        // A complex key below is a pair of room name and whether its
-        // state is Invited. The spec mandates to keep Invited room state
-        // separately; specifically, we should keep objects for Invite and
-        // Leave state of the same room if the two happen to co-exist.
-        QHash<QPair<QString, bool>, Room*> roomMap;
-        // Mapping from aliases to room ids, as per the last sync
-        QHash<QString, QString> roomAliasMap;
-        QVector<QString> roomIdsToForget;
-        QVector<Room*> firstTimeRooms;
-        QVector<QString> pendingStateRoomIds;
-        QMap<QString, User*> userMap;
-        DirectChatsMap directChats;
-        DirectChatUsersMap directChatUsers;
-        // The below two variables track local changes between sync completions.
-        // See also: https://github.com/QMatrixClient/libqmatrixclient/wiki/Handling-direct-chat-events
-        DirectChatsMap dcLocalAdditions;
-        DirectChatsMap dcLocalRemovals;
-        std::unordered_map<QString, EventPtr> accountData;
-        QString userId;
-        int syncLoopTimeout = -1;
-
-        GetCapabilitiesJob* capabilitiesJob = nullptr;
-        GetCapabilitiesJob::Capabilities capabilities;
-
-        SyncJob* syncJob = nullptr;
-
-        bool cacheState = true;
-        bool cacheToBinary = SettingsGroup("libqmatrixclient")
-                             .value("cache_type").toString() != "json";
-        bool lazyLoading = false;
-
-        void connectWithToken(const QString& user, const QString& accessToken,
-                              const QString& deviceId);
-
-        template <typename EventT>
-        EventT* unpackAccountData() const
-        {
-            const auto& eventIt = accountData.find(EventT::matrixTypeId());
-            return eventIt == accountData.end()
-                    ? nullptr : weakPtrCast<EventT>(eventIt->second);
-        }
->>>>>>> 93f0c8fe
+                   ? nullptr
+                   : weakPtrCast<EventT>(eventIt->second);
+    }
 
     void packAndSendAccountData(EventPtr&& event)
     {
@@ -178,40 +131,28 @@
         emit q->accountDataChanged(eventType);
     }
 
-<<<<<<< HEAD
     template <typename EventT, typename ContentT>
     void packAndSendAccountData(ContentT&& content)
     {
         packAndSendAccountData(
-                makeEvent<EventT>(std::forward<ContentT>(content)));
-    }
-};
-
-Connection::Connection(const QUrl& server, QObject* parent)
-    : QObject(parent),
-      d(std::make_unique<Private>(std::make_unique<ConnectionData>(server)))
-=======
-        template <typename EventT, typename ContentT>
-        void packAndSendAccountData(ContentT&& content)
-        {
-            packAndSendAccountData(
-                        makeEvent<EventT>(std::forward<ContentT>(content)));
-        }
-        QString topLevelStatePath() const
-        {
-            return q->stateCacheDir().filePath("state.json");
-        }
+            makeEvent<EventT>(std::forward<ContentT>(content)));
+    }
+    QString topLevelStatePath() const
+    {
+        return q->stateCacheDir().filePath("state.json");
+    }
 };
 
 Connection::Connection(const QUrl& server, QObject* parent)
     : QObject(parent)
     , d(new Private(std::make_unique<ConnectionData>(server)))
->>>>>>> 93f0c8fe
 {
     d->q = this; // All d initialization should occur before this line
 }
 
-Connection::Connection(QObject* parent) : Connection({}, parent) {}
+Connection::Connection(QObject* parent)
+    : Connection({}, parent)
+{}
 
 Connection::~Connection()
 {
@@ -226,20 +167,17 @@
 
     // Try to parse as an FQID; if there's no @ part, assume it's a domain name.
     QRegularExpression parser(
-            "^(@.+?:)?" // Optional username (allow everything for
-                        // compatibility)
-            "(\\[[^]]+\\]|[^:@]+)" // Either IPv6 address or hostname/IPv4
-                                   // address
-            "(:\\d{1,5})?$", // Optional port
-            QRegularExpression::UseUnicodePropertiesOption); // Because asian
-                                                             // digits
+        "^(@.+?:)?" // Optional username (allow everything for compatibility)
+        "(\\[[^]]+\\]|[^:@]+)" // Either IPv6 address or hostname/IPv4 address
+        "(:\\d{1,5})?$", // Optional port
+        QRegularExpression::UseUnicodePropertiesOption); // Because asian digits
     auto match = parser.match(mxidOrDomain);
 
     QUrl maybeBaseUrl = QUrl::fromUserInput(match.captured(2));
     maybeBaseUrl.setScheme("https"); // Instead of the Qt-default "http"
     if (!match.hasMatch() || !maybeBaseUrl.isValid()) {
         emit resolveError(tr("%1 is not a valid homeserver address")
-                                  .arg(maybeBaseUrl.toString()));
+                              .arg(maybeBaseUrl.toString()));
         return;
     }
 
@@ -289,10 +227,10 @@
                                    const QString& deviceId)
 {
     auto loginJob = callApi<LoginJob>(
-            QStringLiteral("m.login.password"),
-            UserIdentifier { QStringLiteral("m.id.user"),
-                             { { QStringLiteral("user"), user } } },
-            password, /*token*/ "", deviceId, initialDeviceName);
+        QStringLiteral("m.login.password"),
+        UserIdentifier { QStringLiteral("m.id.user"),
+                         { { QStringLiteral("user"), user } } },
+        password, /*token*/ "", deviceId, initialDeviceName);
     connect(loginJob, &BaseJob::success, this, [this, loginJob] {
         d->connectWithToken(loginJob->userId(), loginJob->accessToken(),
                             loginJob->deviceId());
@@ -308,9 +246,8 @@
                                   const QString& accessToken,
                                   const QString& deviceId)
 {
-    checkAndConnect(userId, [=] {
-        d->connectWithToken(userId, accessToken, deviceId);
-    });
+    checkAndConnect(userId,
+                    [=] { d->connectWithToken(userId, accessToken, deviceId); });
 }
 
 void Connection::reloadCapabilities()
@@ -327,19 +264,12 @@
             d->capabilities.roomVersions = { "1", { { "1", "stable" } } };
         } else {
             qCDebug(MAIN) << "Room versions:" << defaultRoomVersion()
-                          << "is default, full list:"
-                          << availableRoomVersions();
+                          << "is default, full list:" << availableRoomVersions();
         }
         Q_ASSERT(!d->capabilities.roomVersions.omitted());
         emit capabilitiesLoaded();
-<<<<<<< HEAD
         for (auto* r : d->roomMap)
-            if (r->joinState() == JoinState::Join && r->successorId().isEmpty())
-                r->checkVersion();
-=======
-        for (auto* r: d->roomMap)
             r->checkVersion();
->>>>>>> 93f0c8fe
     });
 }
 
@@ -375,35 +305,25 @@
     }
     // Not good to go, try to fix the homeserver URL.
     if (userId.startsWith('@') && userId.indexOf(':') != -1) {
-        connectSingleShot(this, &Connection::homeserverChanged, this,
-                          connectFn);
+        connectSingleShot(this, &Connection::homeserverChanged, this, connectFn);
         // NB: doResolveServer can emit resolveError, so this is a part of
         // checkAndConnect function contract.
         resolveServer(userId);
     } else
         emit resolveError(tr("%1 is an invalid homeserver URL")
-                                  .arg(d->data->baseUrl().toString()));
+                              .arg(d->data->baseUrl().toString()));
 }
 
 void Connection::logout()
 {
     auto job = callApi<LogoutJob>();
-<<<<<<< HEAD
-    connect(job, &LogoutJob::success, this, [this] {
-        stopSync();
-        d->data->setToken({});
-        emit stateChanged();
-        emit loggedOut();
-=======
-    connect( job, &LogoutJob::finished, this, [job,this] {
-        if (job->status().good() || job->error() == BaseJob::ContentAccessError)
-        {
+    connect(job, &LogoutJob::finished, this, [job, this] {
+        if (job->status().good() || job->error() == BaseJob::ContentAccessError) {
             stopSync();
             d->data->setToken({});
             emit stateChanged();
             emit loggedOut();
         }
->>>>>>> 93f0c8fe
     });
 }
 
@@ -415,8 +335,9 @@
     Filter filter;
     filter.room->timeline->limit = 100;
     filter.room->state->lazyLoadMembers = d->lazyLoading;
-    auto job = d->syncJob = callApi<SyncJob>(
-            BackgroundRequest, d->data->lastEvent(), filter, timeout);
+    auto job = d->syncJob = callApi<SyncJob>(BackgroundRequest,
+                                             d->data->lastEvent(), filter,
+                                             timeout);
     connect(job, &SyncJob::success, this, [this, job] {
         onSyncSuccess(job->takeData());
         d->syncJob = nullptr;
@@ -430,8 +351,8 @@
     connect(job, &SyncJob::failure, this, [this, job] {
         d->syncJob = nullptr;
         if (job->error() == BaseJob::ContentAccessError) {
-            qCWarning(SYNCJOB) << "Sync job failed with ContentAccessError - "
-                                  "login expired?";
+            qCWarning(SYNCJOB)
+                << "Sync job failed with ContentAccessError - login expired?";
             emit loginError(job->errorString(), job->rawDataSample());
         } else
             emit syncError(job->errorString(), job->rawDataSample());
@@ -445,15 +366,10 @@
     syncLoopIteration(); // initial sync to start the loop
 }
 
-<<<<<<< HEAD
-void Connection::onSyncSuccess(SyncData&& data, bool fromCache)
-{
-=======
 QJsonObject toJson(const Connection::DirectChatsMap& directChats)
 {
     QJsonObject json;
-    for (auto it = directChats.begin(); it != directChats.end();)
-    {
+    for (auto it = directChats.begin(); it != directChats.end();) {
         QJsonArray roomIds;
         const auto* user = it.key();
         for (; it != directChats.end() && it.key() == user; ++it)
@@ -463,8 +379,8 @@
     return json;
 }
 
-void Connection::onSyncSuccess(SyncData &&data, bool fromCache) {
->>>>>>> 93f0c8fe
+void Connection::onSyncSuccess(SyncData&& data, bool fromCache)
+{
     d->data->setLastEvent(data.nextBatch());
     for (auto&& roomData : data.takeRoomData()) {
         const auto forgetIdx = d->roomIdsToForget.indexOf(roomData.roomId);
@@ -472,8 +388,8 @@
             d->roomIdsToForget.removeAt(forgetIdx);
             if (roomData.joinState == JoinState::Leave) {
                 qDebug(MAIN)
-                        << "Room" << roomData.roomId
-                        << "has been forgotten, ignoring /sync response for it";
+                    << "Room" << roomData.roomId
+                    << "has been forgotten, ignoring /sync response for it";
                 continue;
             }
             qWarning(MAIN) << "Room" << roomData.roomId
@@ -488,141 +404,83 @@
                 emit loadedRoomState(r);
                 if (!d->capabilities.roomVersions.omitted())
                     r->checkVersion();
-                // Otherwise, the version will be checked in
-                // reloadCapabilities()
+                // Otherwise, the version will be checked in reloadCapabilities()
             }
         }
         // Let UI update itself after updating each room
         QCoreApplication::processEvents();
     }
-<<<<<<< HEAD
-    for (auto&& accountEvent : data.takeAccountData()) {
-        if (is<DirectChatEvent>(*accountEvent)) {
-            const auto usersToDCs = ptrCast<DirectChatEvent>(move(accountEvent))
-                                            ->usersToDirectChats();
-            DirectChatsMap removals =
-                    erase_if(d->directChats, [&usersToDCs](auto it) {
-                        return !usersToDCs.contains(it.key()->id(), it.value());
+    // After running this loop, the account data events not saved in
+    // d->accountData (see the end of the loop body) are auto-cleaned away
+    for (auto& eventPtr : data.takeAccountData()) {
+        visit(
+            *eventPtr,
+            [this](const DirectChatEvent& dce) {
+                // See
+                // https://github.com/QMatrixClient/libqmatrixclient/wiki/Handling-direct-chat-events
+                const auto& usersToDCs = dce.usersToDirectChats();
+                DirectChatsMap remoteRemovals =
+                    erase_if(d->directChats, [&usersToDCs, this](auto it) {
+                        return !(usersToDCs.contains(it.key()->id(), it.value())
+                                 || d->dcLocalAdditions.contains(it.key(),
+                                                                 it.value()));
                     });
-            erase_if(d->directChatUsers, [&usersToDCs](auto it) {
-                return !usersToDCs.contains(it.value()->id(), it.key());
-            });
-            if (MAIN().isDebugEnabled())
-                for (auto it = removals.begin(); it != removals.end(); ++it)
-                    qCDebug(MAIN)
+                erase_if(d->directChatUsers, [&remoteRemovals](auto it) {
+                    return remoteRemovals.contains(it.value(), it.key());
+                });
+                // Remove from dcLocalRemovals what the server already has.
+                erase_if(d->dcLocalRemovals, [&remoteRemovals](auto it) {
+                    return remoteRemovals.contains(it.key(), it.value());
+                });
+                if (MAIN().isDebugEnabled())
+                    for (auto it = remoteRemovals.begin();
+                         it != remoteRemovals.end(); ++it) {
+                        qCDebug(MAIN)
                             << it.value() << "is no more a direct chat with"
                             << it.key()->id();
-
-            DirectChatsMap additions;
-            for (auto it = usersToDCs.begin(); it != usersToDCs.end(); ++it) {
-                if (auto* u = user(it.key())) {
-                    if (!d->directChats.contains(u, it.value())) {
-                        Q_ASSERT(!d->directChatUsers.contains(it.value(), u));
-                        additions.insert(u, it.value());
-                        d->directChats.insert(u, it.value());
-                        d->directChatUsers.insert(it.value(), u);
-                        qCDebug(MAIN) << "Marked room" << it.value()
-                                      << "as a direct chat with" << u->id();
                     }
-                } else
-                    qCWarning(MAIN)
+
+                DirectChatsMap remoteAdditions;
+                for (auto it = usersToDCs.begin(); it != usersToDCs.end(); ++it) {
+                    if (auto* u = user(it.key())) {
+                        if (!d->directChats.contains(u, it.value())
+                            && !d->dcLocalRemovals.contains(u, it.value())) {
+                            Q_ASSERT(!d->directChatUsers.contains(it.value(), u));
+                            remoteAdditions.insert(u, it.value());
+                            d->directChats.insert(u, it.value());
+                            d->directChatUsers.insert(it.value(), u);
+                            qCDebug(MAIN) << "Marked room" << it.value()
+                                          << "as a direct chat with" << u->id();
+                        }
+                    } else
+                        qCWarning(MAIN)
                             << "Couldn't get a user object for" << it.key();
-            }
-            if (!additions.isEmpty() || !removals.isEmpty())
-                emit directChatsListChanged(additions, removals);
-
-            continue;
-        }
-        if (is<IgnoredUsersEvent>(*accountEvent))
-            qCDebug(MAIN) << "Users ignored by" << d->userId << "updated:"
-                          << QStringList::fromSet(ignoredUsers()).join(',');
-
-        auto& currentData = d->accountData[accountEvent->matrixType()];
-        // A polymorphic event-specific comparison might be a bit more
-        // efficient; maaybe do it another day
-        if (!currentData
-            || currentData->contentJson() != accountEvent->contentJson()) {
-            currentData = std::move(accountEvent);
-            qCDebug(MAIN) << "Updated account data of type"
-                          << currentData->matrixType();
-            emit accountDataChanged(currentData->matrixType());
-        }
-=======
-    // After running this loop, the account data events not saved in
-    // d->accountData (see the end of the loop body) are auto-cleaned away
-    for (auto& eventPtr : data.takeAccountData())
-    {
-        visit(*eventPtr,
-              [this](const DirectChatEvent& dce) {
-                  // See https://github.com/QMatrixClient/libqmatrixclient/wiki/Handling-direct-chat-events
-                  const auto& usersToDCs = dce.usersToDirectChats();
-                  DirectChatsMap remoteRemovals =
-                      erase_if(d->directChats, [&usersToDCs, this](auto it) {
-                          return !(usersToDCs.contains(it.key()->id(), it.value())
-                                   || d->dcLocalAdditions.contains(it.key(),
-                                                                   it.value()));
-                      });
-                  erase_if(d->directChatUsers, [&remoteRemovals](auto it) {
-                      return remoteRemovals.contains(it.value(), it.key());
-                  });
-                  // Remove from dcLocalRemovals what the server already has.
-                  erase_if(d->dcLocalRemovals, [&remoteRemovals](auto it) {
-                      return remoteRemovals.contains(it.key(), it.value());
-                  });
-                  if (MAIN().isDebugEnabled())
-                      for (auto it = remoteRemovals.begin();
-                           it != remoteRemovals.end(); ++it) {
-                          qCDebug(MAIN)
-                              << it.value() << "is no more a direct chat with"
-                              << it.key()->id();
-                      }
-
-                  DirectChatsMap remoteAdditions;
-                  for (auto it = usersToDCs.begin(); it != usersToDCs.end();
-                           ++it) {
-                      if (auto* u = user(it.key())) {
-                          if (!d->directChats.contains(u, it.value())
-                              && !d->dcLocalRemovals.contains(u, it.value()))
-                          {
-                              Q_ASSERT(
-                                  !d->directChatUsers.contains(it.value(), u));
-                              remoteAdditions.insert(u, it.value());
-                              d->directChats.insert(u, it.value());
-                              d->directChatUsers.insert(it.value(), u);
-                              qCDebug(MAIN)
-                                      << "Marked room" << it.value()
-                                      << "as a direct chat with" << u->id();
-                          }
-                      } else
-                          qCWarning(MAIN) << "Couldn't get a user object for"
-                                          << it.key();
-                  }
-                  // Remove from dcLocalAdditions what the server already has.
-                  erase_if(d->dcLocalAdditions, [&remoteAdditions](auto it) {
-                      return remoteAdditions.contains(it.key(), it.value());
-                  });
-                  if (!remoteAdditions.isEmpty() || !remoteRemovals.isEmpty())
-                      emit directChatsListChanged(remoteAdditions, remoteRemovals);
-              },
-              // catch-all, passing eventPtr for a possible take-over
-              [this, &eventPtr](const Event& accountEvent) {
-                  if (is<IgnoredUsersEvent>(accountEvent))
-                      qCDebug(MAIN)
-                              << "Users ignored by" << d->userId << "updated:"
-                              << QStringList::fromSet(ignoredUsers()).join(',');
-
-                  auto& currentData = d->accountData[accountEvent.matrixType()];
-                  // A polymorphic event-specific comparison might be a bit more
-                  // efficient; maaybe do it another day
-                  if (!currentData
-                      || currentData->contentJson()
-                              != accountEvent.contentJson()) {
-                      currentData = std::move(eventPtr);
-                      qCDebug(MAIN) << "Updated account data of type"
-                                    << currentData->matrixType();
-                      emit accountDataChanged(currentData->matrixType());
-                  }
-              });
+                }
+                // Remove from dcLocalAdditions what the server already has.
+                erase_if(d->dcLocalAdditions, [&remoteAdditions](auto it) {
+                    return remoteAdditions.contains(it.key(), it.value());
+                });
+                if (!remoteAdditions.isEmpty() || !remoteRemovals.isEmpty())
+                    emit directChatsListChanged(remoteAdditions, remoteRemovals);
+            },
+            // catch-all, passing eventPtr for a possible take-over
+            [this, &eventPtr](const Event& accountEvent) {
+                if (is<IgnoredUsersEvent>(accountEvent))
+                    qCDebug(MAIN)
+                        << "Users ignored by" << d->userId << "updated:"
+                        << QStringList::fromSet(ignoredUsers()).join(',');
+
+                auto& currentData = d->accountData[accountEvent.matrixType()];
+                // A polymorphic event-specific comparison might be a bit more
+                // efficient; maaybe do it another day
+                if (!currentData
+                    || currentData->contentJson() != accountEvent.contentJson()) {
+                    currentData = std::move(eventPtr);
+                    qCDebug(MAIN) << "Updated account data of type"
+                                  << currentData->matrixType();
+                    emit accountDataChanged(currentData->matrixType());
+                }
+            });
     }
     if (!d->dcLocalAdditions.isEmpty() || !d->dcLocalRemovals.isEmpty()) {
         qDebug(MAIN) << "Sending updated direct chats to the server:"
@@ -632,7 +490,6 @@
                                    toJson(d->directChats));
         d->dcLocalAdditions.clear();
         d->dcLocalRemovals.clear();
->>>>>>> 93f0c8fe
     }
 }
 
@@ -690,7 +547,7 @@
     auto idParts = mediaId.split('/');
     Q_ASSERT_X(idParts.size() == 2, __FUNCTION__,
                ("'" + mediaId + "' doesn't look like 'serverName/localMediaId'")
-                       .toLatin1());
+                   .toLatin1());
     return idParts;
 }
 
@@ -703,8 +560,7 @@
                                       requestedSize);
 }
 
-MediaThumbnailJob* Connection::getThumbnail(const QUrl& url,
-                                            QSize requestedSize,
+MediaThumbnailJob* Connection::getThumbnail(const QUrl& url, QSize requestedSize,
                                             RunningPolicy policy) const
 {
     return getThumbnail(url.authority() + url.path(), requestedSize, policy);
@@ -723,10 +579,9 @@
 {
     auto contentType = overrideContentType;
     if (contentType.isEmpty()) {
-        contentType =
-                QMimeDatabase()
-                        .mimeTypeForFileNameAndData(filename, contentSource)
-                        .name();
+        contentType = QMimeDatabase()
+                          .mimeTypeForFileNameAndData(filename, contentSource)
+                          .name();
         contentSource->open(QIODevice::ReadOnly);
     }
     return callApi<UploadContentJob>(contentSource, filename, contentType);
@@ -776,27 +631,23 @@
                        const QJsonObject& creationContent)
 {
     invites.removeOne(d->userId); // The creator is by definition in the room
-    auto job = callApi<CreateRoomJob>(
-            visibility == PublishRoom ? QStringLiteral("public")
-                                      : QStringLiteral("private"),
-            alias, name, topic, invites, invite3pids, roomVersion,
-            creationContent, initialState, presetName, isDirect);
-<<<<<<< HEAD
-    connect(job, &BaseJob::success, this, [this, job] {
-        emit createdRoom(provideRoom(job->roomId(), JoinState::Join));
-=======
-    connect(job, &BaseJob::success, this, [this,job,invites,isDirect] {
+    auto job = callApi<CreateRoomJob>(visibility == PublishRoom
+                                          ? QStringLiteral("public")
+                                          : QStringLiteral("private"),
+                                      alias, name, topic, invites, invite3pids,
+                                      roomVersion, creationContent,
+                                      initialState, presetName, isDirect);
+    connect(job, &BaseJob::success, this, [this, job, invites, isDirect] {
         auto* room = provideRoom(job->roomId(), JoinState::Join);
-        if (!room)
-        {
-            Q_ASSERT_X(room, "Connection::createRoom", "Failed to create a room");
+        if (!room) {
+            Q_ASSERT_X(room, "Connection::createRoom",
+                       "Failed to create a room");
             return;
         }
         emit createdRoom(room);
         if (isDirect)
-            for (const auto& i: invites)
+            for (const auto& i : invites)
                 addToDirectChats(room, user(i));
->>>>>>> 93f0c8fe
     });
     return job;
 }
@@ -806,9 +657,9 @@
     if (auto* u = user(userId))
         requestDirectChat(u);
     else
-        qCCritical(MAIN) << "Connection::requestDirectChat: Couldn't get a "
-                            "user object for"
-                         << userId;
+        qCCritical(MAIN)
+            << "Connection::requestDirectChat: Couldn't get a user object for"
+            << userId;
 }
 
 void Connection::requestDirectChat(User* u)
@@ -823,8 +674,8 @@
         doInDirectChat(u, operation);
     else
         qCCritical(MAIN)
-                << "Connection::doInDirectChat: Couldn't get a user object for"
-                << userId;
+            << "Connection::doInDirectChat: Couldn't get a user object for"
+            << userId;
 }
 
 void Connection::doInDirectChat(User* u,
@@ -854,8 +705,8 @@
             connect(j, &BaseJob::success, this,
                     [this, roomId, userId, operation] {
                         qCDebug(MAIN)
-                                << "Joined the already invited direct chat with"
-                                << userId << "as" << roomId;
+                            << "Joined the already invited direct chat with"
+                            << userId << "as" << roomId;
                         operation(room(roomId, JoinState::Join));
                     });
             return;
@@ -893,13 +744,8 @@
                                             const QString& topic,
                                             const QString& name)
 {
-<<<<<<< HEAD
-    return createRoom(UnpublishRoom, "", name, topic, { userId },
-                      "trusted_private_chat", {}, true);
-=======
-    return createRoom(UnpublishRoom, {}, name, topic, {userId},
+    return createRoom(UnpublishRoom, {}, name, topic, { userId },
                       QStringLiteral("trusted_private_chat"), {}, true);
->>>>>>> 93f0c8fe
 }
 
 ForgetRoomJob* Connection::forgetRoom(const QString& id)
@@ -946,18 +792,18 @@
 {
     QHash<QString, QHash<QString, QJsonObject>> json;
     json.reserve(int(eventsMap.size()));
-    std::for_each(
-            eventsMap.begin(), eventsMap.end(),
-            [&json](const auto& userTodevicesToEvents) {
-                auto& jsonUser = json[userTodevicesToEvents.first];
-                const auto& devicesToEvents = userTodevicesToEvents.second;
-                std::for_each(devicesToEvents.begin(), devicesToEvents.end(),
-                              [&jsonUser](const auto& deviceToEvents) {
-                                  jsonUser.insert(
-                                          deviceToEvents.first,
-                                          deviceToEvents.second.contentJson());
-                              });
-            });
+    std::for_each(eventsMap.begin(), eventsMap.end(),
+                  [&json](const auto& userTodevicesToEvents) {
+                      auto& jsonUser = json[userTodevicesToEvents.first];
+                      const auto& devicesToEvents = userTodevicesToEvents.second;
+                      std::for_each(devicesToEvents.begin(),
+                                    devicesToEvents.end(),
+                                    [&jsonUser](const auto& deviceToEvents) {
+                                        jsonUser.insert(
+                                            deviceToEvents.first,
+                                            deviceToEvents.second.contentJson());
+                                    });
+                  });
     return callApi<SendToDeviceJob>(BackgroundRequest, eventType,
                                     generateTxnId(), json);
 }
@@ -973,10 +819,7 @@
 
 QUrl Connection::homeserver() const { return d->data->baseUrl(); }
 
-QString Connection::domain() const
-{
-    return d->userId.section(':', 1);
-}
+QString Connection::domain() const { return d->userId.section(':', 1); }
 
 Room* Connection::room(const QString& roomId, JoinStates states) const
 {
@@ -1012,19 +855,18 @@
 {
     for (const auto& a : previousRoomAliases)
         if (d->roomAliasMap.remove(a) == 0)
-            qCWarning(MAIN)
-                    << "Alias" << a << "is not found (already deleted?)";
+            qCWarning(MAIN) << "Alias" << a << "is not found (already deleted?)";
 
     for (const auto& a : roomAliases) {
         auto& mappedId = d->roomAliasMap[a];
         if (!mappedId.isEmpty()) {
             if (mappedId == roomId)
-                qCDebug(MAIN) << "Alias" << a << "is already mapped to room"
-                              << roomId;
+                qCDebug(MAIN)
+                    << "Alias" << a << "is already mapped to room" << roomId;
             else
                 qCWarning(MAIN)
-                        << "Alias" << a << "will be force-remapped from room"
-                        << mappedId << "to" << roomId;
+                    << "Alias" << a << "will be force-remapped from room"
+                    << mappedId << "to" << roomId;
         }
         mappedId = roomId;
     }
@@ -1118,15 +960,9 @@
 QHash<QString, QVector<Room*>> Connection::tagsToRooms() const
 {
     QHash<QString, QVector<Room*>> result;
-<<<<<<< HEAD
     for (auto* r : qAsConst(d->roomMap)) {
-        for (const auto& tagName : r->tagNames())
-=======
-    for (auto* r: qAsConst(d->roomMap))
-    {
         const auto& tagNames = r->tagNames();
-        for (const auto& tagName: tagNames)
->>>>>>> 93f0c8fe
+        for (const auto& tagName : tagNames)
             result[tagName].push_back(r);
     }
     for (auto it = result.begin(); it != result.end(); ++it)
@@ -1138,17 +974,10 @@
 
 QStringList Connection::tagNames() const
 {
-<<<<<<< HEAD
     QStringList tags({ FavouriteTag });
-    for (auto* r : qAsConst(d->roomMap))
-        for (const auto& tag : r->tagNames())
-=======
-    QStringList tags ({FavouriteTag});
-    for (auto* r: qAsConst(d->roomMap))
-    {
+    for (auto* r : qAsConst(d->roomMap)) {
         const auto& tagNames = r->tagNames();
-        for (const auto& tag: tagNames)
->>>>>>> 93f0c8fe
+        for (const auto& tag : tagNames)
             if (tag != LowPriorityTag && !tags.contains(tag))
                 tags.push_back(tag);
     }
@@ -1159,8 +988,7 @@
 QVector<Room*> Connection::roomsWithTag(const QString& tagName) const
 {
     QVector<Room*> rooms;
-    std::copy_if(d->roomMap.begin(), d->roomMap.end(),
-                 std::back_inserter(rooms),
+    std::copy_if(d->roomMap.begin(), d->roomMap.end(), std::back_inserter(rooms),
                  [&tagName](Room* r) { return r->tags().contains(tagName); });
     return rooms;
 }
@@ -1170,30 +998,6 @@
     return d->directChats;
 }
 
-<<<<<<< HEAD
-QJsonObject toJson(const Connection::DirectChatsMap& directChats)
-{
-    QJsonObject json;
-    for (auto it = directChats.begin(); it != directChats.end();) {
-        QJsonArray roomIds;
-        const auto* user = it.key();
-        for (; it != directChats.end() && it.key() == user; ++it)
-            roomIds.append(*it);
-        json.insert(user->id(), roomIds);
-    }
-    return json;
-}
-
-void Connection::Private::broadcastDirectChatUpdates(
-        const DirectChatsMap& additions, const DirectChatsMap& removals)
-{
-    q->callApi<SetAccountDataJob>(userId, QStringLiteral("m.direct"),
-                                  toJson(directChats));
-    emit q->directChatsListChanged(additions, removals);
-}
-
-=======
->>>>>>> 93f0c8fe
 void Connection::addToDirectChats(const Room* room, User* user)
 {
     Q_ASSERT(room != nullptr && user != nullptr);
@@ -1214,21 +1018,14 @@
         return;
 
     DirectChatsMap removals;
-<<<<<<< HEAD
     if (user != nullptr) {
-        removals.insert(user, roomId);
-=======
-    if (user != nullptr)
-    {
->>>>>>> 93f0c8fe
         d->directChats.remove(user, roomId);
         d->directChatUsers.remove(roomId, user);
         removals.insert(user, roomId);
         d->dcLocalRemovals.insert(user, roomId);
     } else {
-        removals = erase_if(d->directChats, [&roomId](auto it) {
-            return it.value() == roomId;
-        });
+        removals = erase_if(d->directChats,
+                            [&roomId](auto it) { return it.value() == roomId; });
         d->directChatUsers.remove(roomId);
         d->dcLocalRemovals += removals;
     }
@@ -1338,18 +1135,12 @@
             emit joinedRoom(room, prevInvite);
         else if (joinState == JoinState::Leave)
             emit leftRoom(room, prevInvite);
-<<<<<<< HEAD
         if (prevInvite) {
+            const auto dcUsers = prevInvite->directChatUsers();
+            for (auto* u : dcUsers)
+                addToDirectChats(room, u);
             qCDebug(MAIN) << "Deleting Invite state for room"
                           << prevInvite->id();
-=======
-        if (prevInvite)
-        {
-            const auto dcUsers = prevInvite->directChatUsers();
-            for (auto* u: dcUsers)
-                addToDirectChats(room, u);
-            qCDebug(MAIN) << "Deleting Invite state for room" << prevInvite->id();
->>>>>>> 93f0c8fe
             emit prevInvite->beforeDestruction(prevInvite);
             prevInvite->deleteLater();
         }
@@ -1395,15 +1186,9 @@
     if (!d->cacheState)
         return;
 
-<<<<<<< HEAD
-    QFile outRoomFile { stateCachePath() % SyncData::fileNameForRoom(r->id()) };
+    QFile outRoomFile { stateCacheDir().filePath(
+        SyncData::fileNameForRoom(r->id())) };
     if (outRoomFile.open(QFile::WriteOnly)) {
-=======
-    QFile outRoomFile {
-            stateCacheDir().filePath(SyncData::fileNameForRoom(r->id())) };
-    if (outRoomFile.open(QFile::WriteOnly))
-    {
->>>>>>> 93f0c8fe
         QJsonDocument json { r->toJson() };
         auto data = d->cacheToBinary ? json.toBinaryData()
                                      : json.toJson(QJsonDocument::Compact);
@@ -1423,18 +1208,10 @@
     QElapsedTimer et;
     et.start();
 
-<<<<<<< HEAD
-    QFile outFile { stateCachePath() % "state.json" };
+    QFile outFile { d->topLevelStatePath() };
     if (!outFile.open(QFile::WriteOnly)) {
         qCWarning(MAIN) << "Error opening" << outFile.fileName() << ":"
                         << outFile.errorString();
-=======
-    QFile outFile { d->topLevelStatePath() };
-    if (!outFile.open(QFile::WriteOnly))
-    {
-        qCWarning(MAIN) << "Error opening" << outFile.fileName()
-                        << ":" << outFile.errorString();
->>>>>>> 93f0c8fe
         qCWarning(MAIN) << "Caching the rooms state disabled";
         d->cacheState = false;
         return;
@@ -1443,9 +1220,8 @@
     QJsonObject rootObj {
         { QStringLiteral("cache_version"),
           QJsonObject {
-                  { QStringLiteral("major"), SyncData::cacheVersion().first },
-                  { QStringLiteral("minor"),
-                    SyncData::cacheVersion().second } } }
+              { QStringLiteral("major"), SyncData::cacheVersion().first },
+              { QStringLiteral("minor"), SyncData::cacheVersion().second } } }
     };
     {
         QJsonObject rooms;
@@ -1453,7 +1229,7 @@
         const auto& rs = roomMap(); // Pass on rooms in Leave state
         for (const auto* i : rs)
             (i->joinState() == JoinState::Invite ? inviteRooms : rooms)
-                    .insert(i->id(), QJsonValue::Null);
+                .insert(i->id(), QJsonValue::Null);
 
         QJsonObject roomObj;
         if (!rooms.isEmpty())
@@ -1465,20 +1241,16 @@
         rootObj.insert(QStringLiteral("rooms"), roomObj);
     }
     {
-        QJsonArray accountDataEvents { basicEventJson(
-                QStringLiteral("m.direct"), toJson(d->directChats)) };
+        QJsonArray accountDataEvents {
+            basicEventJson(QStringLiteral("m.direct"), toJson(d->directChats))
+        };
         for (const auto& e : d->accountData)
             accountDataEvents.append(
-                    basicEventJson(e.first, e.second->contentJson()));
-
-<<<<<<< HEAD
-        rootObj.insert("account_data",
-                       QJsonObject { { QStringLiteral("events"),
-                                       accountDataEvents } });
-=======
+                basicEventJson(e.first, e.second->contentJson()));
+
         rootObj.insert(QStringLiteral("account_data"),
-            QJsonObject {{ QStringLiteral("events"), accountDataEvents }});
->>>>>>> 93f0c8fe
+                       QJsonObject {
+                           { QStringLiteral("events"), accountDataEvents } });
     }
 
     QJsonDocument json { rootObj };
@@ -1510,8 +1282,7 @@
     // 1. Do initial sync on failed rooms without saving the nextBatch token
     // 2. Do the sync across all rooms as normal
     onSyncSuccess(std::move(sync), true);
-    qCDebug(PROFILER) << "*** Cached state for" << userId() << "loaded in"
-                      << et;
+    qCDebug(PROFILER) << "*** Cached state for" << userId() << "loaded in" << et;
 }
 
 QString Connection::stateCachePath() const
@@ -1554,7 +1325,7 @@
 }
 
 const QString Connection::SupportedRoomVersion::StableTag =
-        QStringLiteral("stable");
+    QStringLiteral("stable");
 
 QString Connection::defaultRoomVersion() const
 {
@@ -1582,8 +1353,7 @@
     return ok1 && ok2 ? vNum1 < vNum2 : v1.id < v2.id;
 }
 
-QVector<Connection::SupportedRoomVersion>
-Connection::availableRoomVersions() const
+QVector<Connection::SupportedRoomVersion> Connection::availableRoomVersions() const
 {
     Q_ASSERT(!d->capabilities.roomVersions.omitted());
     QVector<SupportedRoomVersion> result;
@@ -1593,9 +1363,8 @@
         result.push_back({ it.key(), it.value() });
     // Put stable versions over unstable; within each group,
     // sort numeric versions as numbers, the rest as strings.
-    const auto mid =
-            std::partition(result.begin(), result.end(),
-                           std::mem_fn(&SupportedRoomVersion::isStable));
+    const auto mid = std::partition(result.begin(), result.end(),
+                                    std::mem_fn(&SupportedRoomVersion::isStable));
     std::sort(result.begin(), mid, roomVersionLess);
     std::sort(mid, result.end(), roomVersionLess);
 
