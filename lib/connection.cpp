// SPDX-FileCopyrightText: 2016 Kitsune Ral <Kitsune-Ral@users.sf.net>
// SPDX-FileCopyrightText: 2017 Roman Plášil <me@rplasil.name>
// SPDX-FileCopyrightText: 2019 Ville Ranki <ville.ranki@iki.fi>
// SPDX-FileCopyrightText: 2019 Alexey Andreyev <aa13q@ya.ru>
// SPDX-License-Identifier: LGPL-2.1-or-later

#include "connection.h"

#include "accountregistry.h"
#include "connectiondata.h"
#include "qt_connection_util.h"
#include "room.h"
#include "settings.h"
#include "user.h"

// NB: since Qt 6, moc_connection.cpp needs Room and User fully defined
#include "moc_connection.cpp"

#include "csapi/account-data.h"
#include "csapi/capabilities.h"
#include "csapi/joining.h"
#include "csapi/leaving.h"
#include "csapi/logout.h"
#include "csapi/room_send.h"
#include "csapi/to_device.h"
#include "csapi/voip.h"
#include "csapi/wellknown.h"
#include "csapi/whoami.h"

#include "events/directchatevent.h"
#include "jobs/downloadfilejob.h"
#include "jobs/mediathumbnailjob.h"
#include "jobs/syncjob.h"
#include <variant>

#ifdef Quotient_E2EE_ENABLED
#    include "database.h"
#    include "keyverificationsession.h"

#    include "e2ee/qolmaccount.h"
#    include "e2ee/qolminboundsession.h"
#    include "e2ee/qolmsession.h"
#    include "e2ee/qolmutility.h"

#    include "events/keyverificationevent.h"
#endif // Quotient_E2EE_ENABLED

#if QT_VERSION_MAJOR >= 6
#    include <qt6keychain/keychain.h>
#else
#    include <qt5keychain/keychain.h>
#endif

#include <QtCore/QCoreApplication>
#include <QtCore/QDir>
#include <QtCore/QElapsedTimer>
#include <QtCore/QFile>
#include <QtCore/QMimeDatabase>
#include <QtCore/QRegularExpression>
#include <QtCore/QStandardPaths>
#include <QtCore/QStringBuilder>
#include <QtNetwork/QDnsLookup>

using namespace Quotient;

// This is very much Qt-specific; STL iterators don't have key() and value()
template <typename HashT, typename Pred>
HashT remove_if(HashT& hashMap, Pred pred)
{
    HashT removals;
    for (auto it = hashMap.begin(); it != hashMap.end();) {
        if (pred(it)) {
            removals.insert(it.key(), it.value());
            it = hashMap.erase(it);
        } else
            ++it;
    }
    return removals;
}

class Connection::Private {
public:
    explicit Private(std::unique_ptr<ConnectionData>&& connection)
        : data(move(connection))
    {}

    Connection* q = nullptr;
    std::unique_ptr<ConnectionData> data;
    // A complex key below is a pair of room name and whether its
    // state is Invited. The spec mandates to keep Invited room state
    // separately; specifically, we should keep objects for Invite and
    // Leave state of the same room if the two happen to co-exist.
    QHash<std::pair<QString, bool>, Room*> roomMap;
    /// Mapping from serverparts to alias/room id mappings,
    /// as of the last sync
    QHash<QString, QString> roomAliasMap;
    QVector<QString> roomIdsToForget;
    QVector<QString> pendingStateRoomIds;
    QMap<QString, User*> userMap;
    DirectChatsMap directChats;
    DirectChatUsersMap directChatUsers;
    // The below two variables track local changes between sync completions.
    // See https://github.com/quotient-im/libQuotient/wiki/Handling-direct-chat-events
    DirectChatsMap dcLocalAdditions;
    DirectChatsMap dcLocalRemovals;
    UnorderedMap<QString, EventPtr> accountData;
    QMetaObject::Connection syncLoopConnection {};
    int syncTimeout = -1;

#ifdef Quotient_E2EE_ENABLED
    QSet<QString> trackedUsers;
    QSet<QString> outdatedUsers;
    QHash<QString, QHash<QString, DeviceKeys>> deviceKeys;
    QueryKeysJob *currentQueryKeysJob = nullptr;
    bool encryptionUpdateRequired = false;
    Database *database = nullptr;
    QHash<QString, int> oneTimeKeysCount;
    std::vector<std::unique_ptr<EncryptedEvent>> pendingEncryptedEvents;
    void handleEncryptedToDeviceEvent(const EncryptedEvent& event);
    bool processIfVerificationEvent(const Event &evt, bool encrypted);

    // A map from SenderKey to vector of InboundSession
    UnorderedMap<QString, std::vector<QOlmSession>> olmSessions;

    QHash<QString, KeyVerificationSession*> verificationSessions;
    QSet<std::pair<QString, QString>> triedDevices;
#endif

    GetCapabilitiesJob* capabilitiesJob = nullptr;
    GetCapabilitiesJob::Capabilities capabilities;

    QVector<GetLoginFlowsJob::LoginFlow> loginFlows;

#ifdef Quotient_E2EE_ENABLED
    std::unique_ptr<QOlmAccount> olmAccount;
    bool isUploadingKeys = false;
    bool firstSync = true;
#endif // Quotient_E2EE_ENABLED

    QPointer<GetWellknownJob> resolverJob = nullptr;
    QPointer<GetLoginFlowsJob> loginFlowsJob = nullptr;

    SyncJob* syncJob = nullptr;
    QPointer<LogoutJob> logoutJob = nullptr;

    bool cacheState = true;
    bool cacheToBinary =
        SettingsGroup("libQuotient").get("cache_type",
                 SettingsGroup("libQMatrixClient").get<QString>("cache_type"))
        != "json";
    bool lazyLoading = false;

    /** \brief Check the homeserver and resolve it if needed, before connecting
     *
     * A single entry for functions that need to check whether the homeserver
     * is valid before running. May execute connectFn either synchronously
     * or asynchronously. In case of errors, emits resolveError() if
     * the homeserver URL is not valid and cannot be resolved from userId, or
     * the homeserver doesn't support the requested login flow.
     *
     * \param userId    fully-qualified MXID to resolve HS from
     * \param connectFn a function to execute once the HS URL is good
     * \param flow      optionally, a login flow that should be supported for
     *                  connectFn to work; `none`, if there's no login flow
     *                  requirements
     * \sa resolveServer, resolveError
     */
    void checkAndConnect(const QString &userId,
                         const std::function<void ()> &connectFn,
                         const std::optional<LoginFlow> &flow = none);
    template <typename... LoginArgTs>
    void loginToServer(LoginArgTs&&... loginArgs);
    void completeSetup(const QString &mxId);
    void removeRoom(const QString& roomId);

    void consumeRoomData(SyncDataList&& roomDataList, bool fromCache);
    void consumeAccountData(Events&& accountDataEvents);
    void consumePresenceData(Events&& presenceData);
    void consumeToDeviceEvents(Events&& toDeviceEvents);
    void consumeDevicesList(DevicesList&& devicesList);

    void packAndSendAccountData(EventPtr&& event)
    {
        const auto eventType = event->matrixType();
        q->callApi<SetAccountDataJob>(data->userId(), eventType,
                                      event->contentJson());
        accountData[eventType] = std::move(event);
        emit q->accountDataChanged(eventType);
    }

    template <EventClass EventT, typename ContentT>
    void packAndSendAccountData(ContentT&& content)
    {
        packAndSendAccountData(
            makeEvent<EventT>(std::forward<ContentT>(content)));
    }
    QString topLevelStatePath() const
    {
        return q->stateCacheDir().filePath("state.json");
    }

#ifdef Quotient_E2EE_ENABLED
    void saveOlmAccount();

    void loadSessions() {
        olmSessions = q->database()->loadOlmSessions();
    }
    void saveSession(const QOlmSession& session, const QString& senderKey) const
    {
        q->database()->saveOlmSession(senderKey, session,
                                      QDateTime::currentDateTime());
    }

    template <typename FnT>
    std::pair<QString, QString> doDecryptMessage(const QOlmSession& session,
                                                 const QOlmMessage& message,
                                                 FnT&& andThen) const
    {
        const auto expectedMessage = session.decrypt(message);
        if (expectedMessage) {
            const auto result =
                std::make_pair(*expectedMessage, session.sessionId());
            andThen();
            return result;
        }
        const auto errorLine = message.type() == QOlmMessage::PreKey
                                   ? "Failed to decrypt prekey message:"
                                   : "Failed to decrypt message:";
        qCDebug(E2EE) << errorLine << expectedMessage.error();
        return {};
    }

    std::pair<QString, QString> sessionDecryptMessage(
        const QJsonObject& personalCipherObject, const QByteArray& senderKey)
    {
        const auto msgType = static_cast<QOlmMessage::Type>(
            personalCipherObject.value(TypeKeyL).toInt(-1));
        if (msgType != QOlmMessage::General && msgType != QOlmMessage::PreKey) {
            qCWarning(E2EE) << "Olm message has incorrect type" << msgType;
            return {};
        }
        QOlmMessage message {
            personalCipherObject.value(BodyKeyL).toString().toLatin1(), msgType
        };
        for (const auto& session : olmSessions[senderKey])
            if (msgType == QOlmMessage::General
                || session.matchesInboundSessionFrom(senderKey, message)) {
                return doDecryptMessage(session, message, [this, &session] {
                    q->database()->setOlmSessionLastReceived(
                        session.sessionId(), QDateTime::currentDateTime());
                });
            }

        if (msgType == QOlmMessage::General) {
            qCWarning(E2EE) << "Failed to decrypt message";
            return {};
        }

        qCDebug(E2EE) << "Creating new inbound session"; // Pre-key messages only
        auto newSessionResult =
            olmAccount->createInboundSessionFrom(senderKey, message);
        if (!newSessionResult) {
            qCWarning(E2EE)
                << "Failed to create inbound session for" << senderKey
                << "with error" << newSessionResult.error();
            return {};
        }
        auto&& newSession = std::move(*newSessionResult);
        if (olmAccount->removeOneTimeKeys(newSession) != OLM_SUCCESS) {
            qWarning(E2EE) << "Failed to remove one time key for session"
                           << newSession.sessionId();
            // Keep going though
        }
        return doDecryptMessage(
            newSession, message, [this, &senderKey, &newSession] {
                saveSession(newSession, senderKey);
                olmSessions[senderKey].push_back(std::move(newSession));
            });
    }
#endif

    std::pair<EventPtr, QString> sessionDecryptMessage(const EncryptedEvent& encryptedEvent)
    {
#ifndef Quotient_E2EE_ENABLED
        qWarning(E2EE) << "End-to-end encryption (E2EE) support is turned off.";
        return {};
#else
        if (encryptedEvent.algorithm() != OlmV1Curve25519AesSha2AlgoKey)
            return {};

        const auto identityKey = olmAccount->identityKeys().curve25519;
        const auto personalCipherObject =
            encryptedEvent.ciphertext(identityKey);
        if (personalCipherObject.isEmpty()) {
            qDebug(E2EE) << "Encrypted event is not for the current device";
            return {};
        }
        const auto [decrypted, olmSessionId] =
            sessionDecryptMessage(personalCipherObject,
                                  encryptedEvent.senderKey().toLatin1());
        if (decrypted.isEmpty()) {
            qDebug(E2EE) << "Problem with new session from senderKey:"
                         << encryptedEvent.senderKey()
                         << olmAccount->oneTimeKeys().keys;

            auto query = database->prepareQuery("SELECT deviceId FROM tracked_devices WHERE curveKey=:curveKey;"_ls);
            query.bindValue(":curveKey"_ls, encryptedEvent.senderKey());
            database->execute(query);
            if (!query.next()) {
                qCWarning(E2EE) << "Unknown device while trying to recover from broken olm session";
                return {};
            }
            auto senderId = encryptedEvent.senderId();
            auto deviceId = query.value("deviceId"_ls).toString();
            QHash<QString, QHash<QString, QString>> hash{
                { encryptedEvent.senderId(), { { deviceId, "signed_curve25519"_ls } } }
            };
            auto job = q->callApi<ClaimKeysJob>(hash);
            connect(job, &BaseJob::finished, q, [this, deviceId, job, senderId] {
<<<<<<< HEAD
                if (triedDevices.contains({senderId, deviceId})) {
                    return;
                }
                triedDevices += {senderId, deviceId};
                qCDebug(E2EE) << "Sending dummy event to" << senderId << deviceId;
=======
                qDebug(E2EE) << "Sending dummy event to" << senderId << deviceId;
>>>>>>> 511cc0f5
                createOlmSession(senderId, deviceId, job->oneTimeKeys()[senderId][deviceId]);
                q->sendToDevice(senderId, deviceId, DummyEvent(), true);
            });
            return {};
        }

        auto&& decryptedEvent =
            fromJson<EventPtr>(QJsonDocument::fromJson(decrypted.toUtf8()));

        if (auto sender = decryptedEvent->fullJson()[SenderKeyL].toString();
                sender != encryptedEvent.senderId()) {
            qWarning(E2EE) << "Found user" << sender << "instead of sender"
                           << encryptedEvent.senderId() << "in Olm plaintext";
            return {};
        }

        auto query = database->prepareQuery(QStringLiteral("SELECT edKey FROM tracked_devices WHERE curveKey=:curveKey;"));
        query.bindValue(":curveKey", encryptedEvent.contentJson()["sender_key"].toString());
        database->execute(query);
        if (!query.next()) {
            qWarning(E2EE)
                << "Received olm message from unknown device"
                << encryptedEvent.contentJson()["sender_key"].toString();
            return {};
        }
        auto edKey = decryptedEvent->fullJson()["keys"]["ed25519"].toString();
        if (edKey.isEmpty() || query.value(QStringLiteral("edKey")).toString() != edKey) {
            qDebug(E2EE) << "Received olm message with invalid ed key";
            return {};
        }

        // TODO: keys to constants
        const auto decryptedEventObject = decryptedEvent->fullJson();
        const auto recipient = decryptedEventObject.value("recipient"_ls).toString();
        if (recipient != data->userId()) {
            qDebug(E2EE) << "Found user" << recipient << "instead of us"
                         << data->userId() << "in Olm plaintext";
            return {};
        }
        const auto ourKey = decryptedEventObject.value("recipient_keys"_ls).toObject()
            .value(Ed25519Key).toString();
        if (ourKey != QString::fromUtf8(olmAccount->identityKeys().ed25519)) {
            qDebug(E2EE) << "Found key" << ourKey
                         << "instead of ours own ed25519 key"
                         << olmAccount->identityKeys().ed25519
                         << "in Olm plaintext";
            return {};
        }

        return { std::move(decryptedEvent), olmSessionId };
#endif // Quotient_E2EE_ENABLED
    }
#ifdef Quotient_E2EE_ENABLED
    bool isKnownCurveKey(const QString& userId, const QString& curveKey) const;

    void loadOutdatedUserDevices();
    void saveDevicesList();
    void loadDevicesList();

    // This function assumes that an olm session with (user, device) exists
    std::pair<QOlmMessage::Type, QByteArray> olmEncryptMessage(
        const QString& userId, const QString& device,
        const QByteArray& message) const;
    bool createOlmSession(const QString& targetUserId,
                          const QString& targetDeviceId,
                          const OneTimeKeys &oneTimeKeyObject);
    QString curveKeyForUserDevice(const QString& userId,
                                  const QString& device) const;
    QJsonObject assembleEncryptedContent(QJsonObject payloadJson,
                                         const QString& targetUserId,
                                         const QString& targetDeviceId) const;
#endif

    void saveAccessTokenToKeychain() const
    {
        qCDebug(MAIN) << "Saving access token to keychain for" << q->userId();
        auto job = new QKeychain::WritePasswordJob(qAppName());
        job->setAutoDelete(true);
        job->setKey(q->userId());
        job->setBinaryData(data->accessToken());
        job->start();
        //TODO error handling
    }

    void dropAccessToken()
    {
        qCDebug(MAIN) << "Removing access token from keychain for" << q->userId();
        auto job = new QKeychain::DeletePasswordJob(qAppName());
        job->setAutoDelete(true);
        job->setKey(q->userId());
        job->start();

        auto pickleJob = new QKeychain::DeletePasswordJob(qAppName());
        pickleJob->setAutoDelete(true);
        pickleJob->setKey(q->userId() + "-Pickle"_ls);
        pickleJob->start();
        //TODO error handling

        data->setToken({});
    }
};

Connection::Connection(const QUrl& server, QObject* parent)
    : QObject(parent)
    , d(makeImpl<Private>(std::make_unique<ConnectionData>(server)))
{
#ifdef Quotient_E2EE_ENABLED
    //connect(qApp, &QCoreApplication::aboutToQuit, this, &Connection::saveOlmAccount);
#endif
    d->q = this; // All d initialization should occur before this line
}

Connection::Connection(QObject* parent) : Connection({}, parent) {}

Connection::~Connection()
{
    qCDebug(MAIN) << "deconstructing connection object for" << userId();
    stopSync();
    Accounts.drop(this);
}

void Connection::resolveServer(const QString& mxid)
{
    if (isJobPending(d->resolverJob))
        d->resolverJob->abandon();

    auto maybeBaseUrl = QUrl::fromUserInput(serverPart(mxid));
    maybeBaseUrl.setScheme("https"); // Instead of the Qt-default "http"
    if (maybeBaseUrl.isEmpty() || !maybeBaseUrl.isValid()) {
        emit resolveError(tr("%1 is not a valid homeserver address")
                              .arg(maybeBaseUrl.toString()));
        return;
    }

    qCDebug(MAIN) << "Finding the server" << maybeBaseUrl.host();

    const auto& oldBaseUrl = d->data->baseUrl();
    d->data->setBaseUrl(maybeBaseUrl); // Temporarily set it for this one call
    d->resolverJob = callApi<GetWellknownJob>();
    // Connect to finished() to make sure baseUrl is restored in any case
    connect(d->resolverJob, &BaseJob::finished, this, [this, maybeBaseUrl, oldBaseUrl] {
        // Revert baseUrl so that setHomeserver() below triggers signals
        // in case the base URL actually changed
        d->data->setBaseUrl(oldBaseUrl);
        if (d->resolverJob->error() == BaseJob::Abandoned)
            return;

        if (d->resolverJob->error() != BaseJob::NotFound) {
            if (!d->resolverJob->status().good()) {
                qCWarning(MAIN)
                    << "Fetching .well-known file failed, FAIL_PROMPT";
                emit resolveError(tr("Failed resolving the homeserver"));
                return;
            }
            QUrl baseUrl { d->resolverJob->data().homeserver.baseUrl };
            if (baseUrl.isEmpty()) {
                qCWarning(MAIN) << "base_url not provided, FAIL_PROMPT";
                emit resolveError(
                    tr("The homeserver base URL is not provided"));
                return;
            }
            if (!baseUrl.isValid()) {
                qCWarning(MAIN) << "base_url invalid, FAIL_ERROR";
                emit resolveError(tr("The homeserver base URL is invalid"));
                return;
            }
            qCInfo(MAIN) << ".well-known URL for" << maybeBaseUrl.host() << "is"
                         << baseUrl.toString();
            setHomeserver(baseUrl);
        } else {
            qCInfo(MAIN) << "No .well-known file, using" << maybeBaseUrl
                         << "for base URL";
            setHomeserver(maybeBaseUrl);
        }
        Q_ASSERT(d->loginFlowsJob != nullptr); // Ensured by setHomeserver()
    });
}

inline UserIdentifier makeUserIdentifier(const QString& id)
{
    return { QStringLiteral("m.id.user"), { { QStringLiteral("user"), id } } };
}

inline UserIdentifier make3rdPartyIdentifier(const QString& medium,
                                             const QString& address)
{
    return { QStringLiteral("m.id.thirdparty"),
             { { QStringLiteral("medium"), medium },
               { QStringLiteral("address"), address } } };
}

void Connection::loginWithPassword(const QString& userId,
                                   const QString& password,
                                   const QString& initialDeviceName,
                                   const QString& deviceId)
{
    d->checkAndConnect(userId, [=,this] {
        d->loginToServer(LoginFlows::Password.type, makeUserIdentifier(userId),
                         password, /*token*/ "", deviceId, initialDeviceName);
    }, LoginFlows::Password);
}

SsoSession* Connection::prepareForSso(const QString& initialDeviceName,
                                      const QString& deviceId)
{
    return new SsoSession(this, initialDeviceName, deviceId);
}

void Connection::loginWithToken(const QByteArray& loginToken,
                                const QString& initialDeviceName,
                                const QString& deviceId)
{
    Q_ASSERT(d->data->baseUrl().isValid() && d->loginFlows.contains(LoginFlows::Token));
    d->loginToServer(LoginFlows::Token.type,
                     none /*user is encoded in loginToken*/, "" /*password*/,
                     loginToken, deviceId, initialDeviceName);
}

void Connection::assumeIdentity(const QString& mxId, const QString& accessToken,
                                const QString& deviceId)
{
    d->checkAndConnect(mxId, [this, mxId, accessToken, deviceId] {
        d->data->setToken(accessToken.toLatin1());
        d->data->setDeviceId(deviceId); // Can't we deduce this from access_token?
        auto* job = callApi<GetTokenOwnerJob>();
        connect(job, &BaseJob::success, this, [this, job, mxId] {
            if (mxId != job->userId())
                qCWarning(MAIN).nospace()
                    << "The access_token owner (" << job->userId()
                    << ") is different from passed MXID (" << mxId << ")!";
            d->completeSetup(job->userId());
        });
        connect(job, &BaseJob::failure, this, [this, job] {
            emit loginError(job->errorString(), job->rawDataSample());
        });
    });
}

void Connection::reloadCapabilities()
{
    d->capabilitiesJob = callApi<GetCapabilitiesJob>(BackgroundRequest);
    connect(d->capabilitiesJob, &BaseJob::success, this, [this] {
        d->capabilities = d->capabilitiesJob->capabilities();

        if (d->capabilities.roomVersions) {
            qCDebug(MAIN) << "Room versions:" << defaultRoomVersion()
                          << "is default, full list:" << availableRoomVersions();
            emit capabilitiesLoaded();
            for (auto* r: std::as_const(d->roomMap))
                r->checkVersion();
        } else
            qCWarning(MAIN)
                << "The server returned an empty set of supported versions;"
                   " disabling version upgrade recommendations to reduce noise";
    });
    connect(d->capabilitiesJob, &BaseJob::failure, this, [this] {
        if (d->capabilitiesJob->error() == BaseJob::IncorrectRequest)
            qCDebug(MAIN) << "Server doesn't support /capabilities;"
                             " version upgrade recommendations won't be issued";
    });
}

bool Connection::loadingCapabilities() const
{
    // (Ab)use the fact that room versions cannot be omitted after
    // the capabilities have been loaded (see reloadCapabilities() above).
    return !d->capabilities.roomVersions;
}

template <typename... LoginArgTs>
void Connection::Private::loginToServer(LoginArgTs&&... loginArgs)
{
    auto loginJob =
            q->callApi<LoginJob>(std::forward<LoginArgTs>(loginArgs)...);
    connect(loginJob, &BaseJob::success, q, [this, loginJob] {
        data->setToken(loginJob->accessToken().toLatin1());
        data->setDeviceId(loginJob->deviceId());
        completeSetup(loginJob->userId());
        saveAccessTokenToKeychain();
#ifdef Quotient_E2EE_ENABLED
        database->clear();
#endif
    });
    connect(loginJob, &BaseJob::failure, q, [this, loginJob] {
        emit q->loginError(loginJob->errorString(), loginJob->rawDataSample());
    });
}

#ifdef Quotient_E2EE_ENABLED
Expected<PicklingKey, QKeychain::Error> setupPicklingKey(const QString& userId)
{
    // TODO: Rewrite the whole thing in an async way to get rid of nested event
    // loops; maybe move the function to Connection::Private to emit a signal
    // when the work completes (successfully or unsuccessfully).
    using namespace QKeychain;
    AccountSettings accountSettings(userId);
    ReadPasswordJob readJob(qAppName());
    readJob.setAutoDelete(false);
    readJob.setKey(accountSettings.userId() + QStringLiteral("-Pickle"));
    QEventLoop readLoop;
    QObject::connect(&readJob, &Job::finished, &readLoop, &QEventLoop::quit);
    readJob.start();
    readLoop.exec();

    if (readJob.error() == Error::NoError) {
        qDebug(E2EE) << "Successfully loaded pickling key from keychain";
        return PicklingKey::fromByteArray(readJob.binaryData());
    }
    if (readJob.error() == Error::EntryNotFound) {
        auto&& picklingKey = PicklingKey::generate();
        WritePasswordJob writeJob(qAppName());
        writeJob.setAutoDelete(false);
        writeJob.setKey(accountSettings.userId() + QStringLiteral("-Pickle"));
        writeJob.setBinaryData(picklingKey.viewAsByteArray());
        QEventLoop writeLoop;
        QObject::connect(&writeJob, &Job::finished, &writeLoop,
                         &QEventLoop::quit);
        writeJob.start();
        writeLoop.exec();

        if (writeJob.error() == Error::NoError)
            return std::move(picklingKey);

        qCritical(E2EE) << "Could not save pickling key to keychain: "
                        << writeJob.errorString();
        qCritical(E2EE) << "Pickles in the database will be unencrypted";
        return writeJob.error();
    }
    qWarning(E2EE) << "Error loading pickling key - please fix your keychain:"
                    << readJob.error();
    return readJob.error();
}
#endif

void Connection::Private::completeSetup(const QString& mxId)
{
    data->setUserId(mxId);
    q->user(); // Creates a User object for the local user
    q->setObjectName(data->userId() % '/' % data->deviceId());
    qCDebug(MAIN) << "Using server" << data->baseUrl().toDisplayString()
                  << "by user" << data->userId()
                  << "from device" << data->deviceId();
    Accounts.add(q);
    connect(qApp, &QCoreApplication::aboutToQuit, q, &Connection::saveState);
#ifndef Quotient_E2EE_ENABLED
    qCWarning(E2EE) << "End-to-end encryption (E2EE) support is turned off.";
#else // Quotient_E2EE_ENABLED
    auto&& maybePicklingKey = setupPicklingKey(data->userId());
    if (!maybePicklingKey) {
        Q_ASSERT(maybePicklingKey.has_value());
        qCritical(E2EE) << "Could not load or initialise a pickling key, will "
                           "use a mock key for pickling";
    }
    database =
        new Database(data->userId(), data->deviceId(),
                     maybePicklingKey.move_value_or(PicklingKey::mock()),
                     q);

    olmAccount = std::make_unique<QOlmAccount>(data->userId(), data->deviceId(), q);
    connect(olmAccount.get(), &QOlmAccount::needsSave, q,
            [this] { saveOlmAccount(); });

    loadSessions();

    if (const auto outcome = database->setupOlmAccount(*olmAccount);
        !outcome.has_value()) {
        // A new account has been created
        auto job = q->callApi<UploadKeysJob>(olmAccount->deviceKeys());
        connect(job, &BaseJob::failure, q, [job]{
            qCWarning(E2EE) << "Failed to upload device keys:" << job->errorString();
        });
    } else { // account already existing
        if (outcome != OLM_SUCCESS)
            qCritical(E2EE)
                << "Could not unpickle Olm account, E2EE won't be available";
    }
#endif // Quotient_E2EE_ENABLED
    emit q->stateChanged();
    emit q->connected();
    q->reloadCapabilities();
}

void Connection::Private::checkAndConnect(const QString& userId,
                                          const std::function<void()>& connectFn,
                                          const std::optional<LoginFlow>& flow)
{
    if (data->baseUrl().isValid() && (!flow || loginFlows.contains(*flow))) {
        connectFn();
        return;
    }
    // Not good to go, try to ascertain the homeserver URL and flows
    if (userId.startsWith('@') && userId.indexOf(':') != -1) {
        q->resolveServer(userId);
        if (flow)
            connectSingleShot(q, &Connection::loginFlowsChanged, q,
                [this, flow, connectFn] {
                    if (loginFlows.contains(*flow))
                        connectFn();
                    else
                        emit q->loginError(
                            tr("Unsupported login flow"),
                            tr("The homeserver at %1 does not support"
                               " the login flow '%2'")
                                .arg(data->baseUrl().toDisplayString(),
                                     flow->type));
                });
        else
            connectSingleShot(q, &Connection::homeserverChanged, q, connectFn);
    } else
        emit q->resolveError(tr("Please provide the fully-qualified user id"
                                " (such as @user:example.org) so that the"
                                " homeserver could be resolved; the current"
                                " homeserver URL(%1) is not good")
                             .arg(data->baseUrl().toDisplayString()));
}

void Connection::logout()
{
    // If there's an ongoing sync job, stop it (this also suspends sync loop)
    const auto wasSyncing = bool(d->syncJob);
    if (wasSyncing)
    {
        d->syncJob->abandon();
        d->syncJob = nullptr;
    }

    d->logoutJob = callApi<LogoutJob>();
    emit stateChanged(); // isLoggedIn() == false from now

    connect(d->logoutJob, &LogoutJob::finished, this, [this, wasSyncing] {
        if (d->logoutJob->status().good()
            || d->logoutJob->error() == BaseJob::Unauthorised
            || d->logoutJob->error() == BaseJob::ContentAccessError) {
            if (d->syncLoopConnection)
                disconnect(d->syncLoopConnection);
            SettingsGroup("Accounts").remove(userId());
            d->dropAccessToken();
            emit loggedOut();
            deleteLater();
        } else { // logout() somehow didn't proceed - restore the session state
            emit stateChanged();
            if (wasSyncing)
                syncLoopIteration(); // Resume sync loop (or a single sync)
        }
    });
}

void Connection::sync(int timeout)
{
    if (d->syncJob) {
        qCInfo(MAIN) << d->syncJob << "is already running";
        return;
    }
    if (!isLoggedIn()) {
        qCWarning(MAIN) << "Not logged in, not going to sync";
        return;
    }

    d->syncTimeout = timeout;
    Filter filter;
    filter.room.timeline.limit.emplace(100);
    filter.room.state.lazyLoadMembers.emplace(d->lazyLoading);
    auto job = d->syncJob =
        callApi<SyncJob>(BackgroundRequest, d->data->lastEvent(), filter,
                         timeout);
    connect(job, &SyncJob::success, this, [this, job] {
        onSyncSuccess(job->takeData());
        d->syncJob = nullptr;
        emit syncDone();
    });
    connect(job, &SyncJob::retryScheduled, this,
            [this, job](int retriesTaken, int nextInMilliseconds) {
                emit networkError(job->errorString(), job->rawDataSample(),
                                  retriesTaken, nextInMilliseconds);
            });
    connect(job, &SyncJob::failure, this, [this, job] {
        // SyncJob persists with retries on transient errors; if it fails,
        // there's likely something serious enough to stop the loop.
        stopSync();
        if (job->error() == BaseJob::Unauthorised) {
            qCWarning(SYNCJOB)
                << "Sync job failed with Unauthorised - login expired?";
            emit loginError(job->errorString(), job->rawDataSample());
        } else
            emit syncError(job->errorString(), job->rawDataSample());
    });
}

void Connection::syncLoop(int timeout)
{
    if (d->syncLoopConnection && d->syncTimeout == timeout) {
        qCInfo(MAIN) << "Attempt to run sync loop but there's one already "
                        "running; nothing will be done";
        return;
    }
    std::swap(d->syncTimeout, timeout);
    if (d->syncLoopConnection) {
        qCInfo(MAIN) << "Timeout for next syncs changed from"
                        << timeout << "to" << d->syncTimeout;
    } else {
        d->syncLoopConnection = connect(this, &Connection::syncDone,
                                        this, &Connection::syncLoopIteration,
                                        Qt::QueuedConnection);
        syncLoopIteration(); // initial sync to start the loop
    }
}

void Connection::syncLoopIteration()
{
    if (isLoggedIn())
        sync(d->syncTimeout);
    else
        qCInfo(MAIN) << "Logged out, sync loop will stop now";
}

QJsonObject toJson(const DirectChatsMap& directChats)
{
    QJsonObject json;
    for (auto it = directChats.begin(); it != directChats.end();) {
        QJsonArray roomIds;
        const auto* user = it.key();
        for (; it != directChats.end() && it.key() == user; ++it)
            roomIds.append(*it);
        json.insert(user->id(), roomIds);
    }
    return json;
}

void Connection::onSyncSuccess(SyncData&& data, bool fromCache)
{
#ifdef Quotient_E2EE_ENABLED
    d->oneTimeKeysCount = data.deviceOneTimeKeysCount();
    if (d->oneTimeKeysCount[SignedCurve25519Key] < 0.4 * d->olmAccount->maxNumberOfOneTimeKeys()
        && !d->isUploadingKeys) {
        d->isUploadingKeys = true;
        d->olmAccount->generateOneTimeKeys(
            d->olmAccount->maxNumberOfOneTimeKeys() / 2 - d->oneTimeKeysCount[SignedCurve25519Key]);
        auto keys = d->olmAccount->oneTimeKeys();
        auto job = d->olmAccount->createUploadKeyRequest(keys);
        run(job, ForegroundRequest);
        connect(job, &BaseJob::success, this,
                [this] { d->olmAccount->markKeysAsPublished(); });
        connect(job, &BaseJob::result, this,
                [this] { d->isUploadingKeys = false; });
    }
    if(d->firstSync) {
        d->loadDevicesList();
        d->firstSync = false;
    }

    d->consumeDevicesList(data.takeDevicesList());
#endif // Quotient_E2EE_ENABLED
    d->consumeToDeviceEvents(data.takeToDeviceEvents());
    d->data->setLastEvent(data.nextBatch());
    d->consumeRoomData(data.takeRoomData(), fromCache);
    d->consumeAccountData(data.takeAccountData());
    d->consumePresenceData(data.takePresenceData());
#ifdef Quotient_E2EE_ENABLED
    if(d->encryptionUpdateRequired) {
        d->loadOutdatedUserDevices();
        d->encryptionUpdateRequired = false;
    }
#endif
}

void Connection::Private::consumeRoomData(SyncDataList&& roomDataList,
                                          bool fromCache)
{
    for (auto&& roomData: roomDataList) {
        const auto forgetIdx = roomIdsToForget.indexOf(roomData.roomId);
        if (forgetIdx != -1) {
            roomIdsToForget.removeAt(forgetIdx);
            if (roomData.joinState == JoinState::Leave) {
                qDebug(MAIN)
                    << "Room" << roomData.roomId
                    << "has been forgotten, ignoring /sync response for it";
                continue;
            }
            qWarning(MAIN) << "Room" << roomData.roomId
                           << "has just been forgotten but /sync returned it in"
                           << terse << roomData.joinState
                           << "state - suspiciously fast turnaround";
        }
        if (auto* r = q->provideRoom(roomData.roomId, roomData.joinState)) {
            pendingStateRoomIds.removeOne(roomData.roomId);
            // Update rooms one by one, giving time to update the UI.
            QMetaObject::invokeMethod(
                r,
                [r, rd = std::move(roomData), fromCache] () mutable {
                    r->updateData(std::move(rd), fromCache);
                },
                Qt::QueuedConnection);
        }
    }
}

void Connection::Private::consumeAccountData(Events&& accountDataEvents)
{
    // After running this loop, the account data events not saved in
    // accountData (see the end of the loop body) are auto-cleaned away
    for (auto&& eventPtr: accountDataEvents) {
        switchOnType(*eventPtr,
            [this](const DirectChatEvent& dce) {
                // https://github.com/quotient-im/libQuotient/wiki/Handling-direct-chat-events
                const auto& usersToDCs = dce.usersToDirectChats();
                DirectChatsMap remoteRemovals =
                    remove_if(directChats, [&usersToDCs, this](auto it) {
                        return !(
                            usersToDCs.contains(it.key()->id(), it.value())
                            || dcLocalAdditions.contains(it.key(), it.value()));
                    });
                remove_if(directChatUsers, [&remoteRemovals](auto it) {
                    return remoteRemovals.contains(it.value(), it.key());
                });
                // Remove from dcLocalRemovals what the server already has.
                remove_if(dcLocalRemovals, [&remoteRemovals](auto it) {
                    return remoteRemovals.contains(it.key(), it.value());
                });
                if (MAIN().isDebugEnabled())
                    for (auto it = remoteRemovals.begin();
                         it != remoteRemovals.end(); ++it) {
                        qCDebug(MAIN)
                            << it.value() << "is no more a direct chat with"
                            << it.key()->id();
                    }

                DirectChatsMap remoteAdditions;
                for (auto it = usersToDCs.begin(); it != usersToDCs.end(); ++it) {
                    if (auto* u = q->user(it.key())) {
                        if (!directChats.contains(u, it.value())
                            && !dcLocalRemovals.contains(u, it.value())) {
                            Q_ASSERT(!directChatUsers.contains(it.value(), u));
                            remoteAdditions.insert(u, it.value());
                            directChats.insert(u, it.value());
                            directChatUsers.insert(it.value(), u);
                            qCDebug(MAIN) << "Marked room" << it.value()
                                          << "as a direct chat with" << u->id();
                        }
                    } else
                        qCWarning(MAIN)
                            << "Couldn't get a user object for" << it.key();
                }
                // Remove from dcLocalAdditions what the server already has.
                remove_if(dcLocalAdditions, [&remoteAdditions](auto it) {
                    return remoteAdditions.contains(it.key(), it.value());
                });
                if (!remoteAdditions.isEmpty() || !remoteRemovals.isEmpty())
                    emit q->directChatsListChanged(remoteAdditions,
                                                   remoteRemovals);
            },
            // catch-all, passing eventPtr for a possible take-over
            [this, &eventPtr](const Event& accountEvent) {
                if (is<IgnoredUsersEvent>(accountEvent))
                    qCDebug(MAIN)
                        << "Users ignored by" << data->userId() << "updated:"
                        << QStringList(q->ignoredUsers().values()).join(',');

                auto& currentData = accountData[accountEvent.matrixType()];
                // A polymorphic event-specific comparison might be a bit
                // more efficient; maaybe do it another day
                if (!currentData
                    || currentData->contentJson() != accountEvent.contentJson()) {
                    currentData = std::move(eventPtr);
                    qCDebug(MAIN) << "Updated account data of type"
                                  << currentData->matrixType();
                    emit q->accountDataChanged(currentData->matrixType());
                }
            });
    }
    if (!dcLocalAdditions.isEmpty() || !dcLocalRemovals.isEmpty()) {
        qDebug(MAIN) << "Sending updated direct chats to the server:"
                     << dcLocalRemovals.size() << "removal(s),"
                     << dcLocalAdditions.size() << "addition(s)";
        q->callApi<SetAccountDataJob>(data->userId(), QStringLiteral("m.direct"),
                                      toJson(directChats));
        dcLocalAdditions.clear();
        dcLocalRemovals.clear();
    }
}

void Connection::Private::consumePresenceData(Events&& presenceData)
{
    // To be implemented
}

void Connection::Private::consumeToDeviceEvents(Events&& toDeviceEvents)
{
#ifdef Quotient_E2EE_ENABLED
    if (!toDeviceEvents.empty()) {
        qCDebug(E2EE) << "Consuming" << toDeviceEvents.size()
                      << "to-device events";
        for (auto&& tdEvt : toDeviceEvents) {
            if (processIfVerificationEvent(*tdEvt, false))
                continue;
            if (auto&& event = eventCast<EncryptedEvent>(std::move(tdEvt))) {
                if (event->algorithm() != OlmV1Curve25519AesSha2AlgoKey) {
                    qCDebug(E2EE) << "Unsupported algorithm" << event->id()
                                  << "for event" << event->algorithm();
                    return;
                }
                if (isKnownCurveKey(event->senderId(), event->senderKey())) {
                    handleEncryptedToDeviceEvent(*event);
                    return;
                }
                trackedUsers += event->senderId();
                outdatedUsers += event->senderId();
                encryptionUpdateRequired = true;
                pendingEncryptedEvents.push_back(std::move(event));
            }
        }
    }
#endif
}

#ifdef Quotient_E2EE_ENABLED
bool Connection::Private::processIfVerificationEvent(const Event& evt,
                                                     bool encrypted)
{
    return switchOnType(evt,
        [this, encrypted](const KeyVerificationRequestEvent& reqEvt) {
            const auto sessionIter = verificationSessions.insert(
                reqEvt.transactionId(),
                new KeyVerificationSession(reqEvt.fullJson()["sender"].toString(), reqEvt, q, encrypted));
            emit q->newKeyVerificationSession(*sessionIter);
            return true;
        },
        [](const KeyVerificationDoneEvent&) {
            return true;
        },
        [this](const KeyVerificationEvent& kvEvt) {
            if (auto* const session =
                verificationSessions.value(kvEvt.transactionId())) {
                session->handleEvent(kvEvt);
                emit q->keyVerificationStateChanged(session, session->state());
            }
            return true;
        },
        false);
}

void Connection::Private::handleEncryptedToDeviceEvent(const EncryptedEvent& event)
{
    const auto [decryptedEvent, olmSessionId] = sessionDecryptMessage(event);
    if(!decryptedEvent) {
        qCWarning(E2EE) << "Failed to decrypt event" << event.id();
        return;
    }

    if (processIfVerificationEvent(*decryptedEvent, true))
        return;
    switchOnType(*decryptedEvent,
        [this, &event,
         olmSessionId = olmSessionId](const RoomKeyEvent& roomKeyEvent) {
            if (auto* detectedRoom = q->room(roomKeyEvent.roomId())) {
                detectedRoom->handleRoomKeyEvent(roomKeyEvent, event.senderId(),
                                                 olmSessionId);
            } else {
                qCDebug(E2EE)
                    << "Encrypted event room id" << roomKeyEvent.roomId()
                    << "is not found at the connection" << q->objectName();
            }
        },
        [](const Event& evt) {
            qCWarning(E2EE) << "Skipping encrypted to_device event, type"
                            << evt.matrixType();
        });
}
#endif

void Connection::Private::consumeDevicesList(DevicesList&& devicesList)
{
#ifdef Quotient_E2EE_ENABLED
    bool hasNewOutdatedUser = false;
    for(const auto &changed : devicesList.changed) {
        if(trackedUsers.contains(changed)) {
            outdatedUsers += changed;
            hasNewOutdatedUser = true;
        }
    }
    for(const auto &left : devicesList.left) {
        trackedUsers -= left;
        outdatedUsers -= left;
        deviceKeys.remove(left);
    }
    if(hasNewOutdatedUser) {
        loadOutdatedUserDevices();
    }
#endif
}

void Connection::stopSync()
{
    // If there's a sync loop, break it
    disconnect(d->syncLoopConnection);
    if (d->syncJob) // If there's an ongoing sync job, stop it too
    {
        if (d->syncJob->status().code == BaseJob::Pending)
            d->syncJob->abandon();
        d->syncJob = nullptr;
    }
}

QString Connection::nextBatchToken() const { return d->data->lastEvent(); }

JoinRoomJob* Connection::joinRoom(const QString& roomAlias,
                                  const QStringList& serverNames)
{
    auto* const job = callApi<JoinRoomJob>(roomAlias, serverNames);
    // Upon completion, ensure a room object is created in case it hasn't come
    // with a sync yet. If the room object is not there, provideRoom() will
    // create it in Join state. finished() is used here instead of success()
    // to overtake clients that may add their own slots to finished().
    connect(job, &BaseJob::finished, this, [this, job] {
        if (job->status().good())
            provideRoom(job->roomId());
    });
    return job;
}

LeaveRoomJob* Connection::leaveRoom(Room* room)
{
    const auto& roomId = room->id();
    const auto job = callApi<LeaveRoomJob>(roomId);
    if (room->joinState() == JoinState::Invite) {
        // Workaround matrix-org/synapse#2181 - if the room is in invite state
        // the invite may have been cancelled but Synapse didn't send it in
        // `/sync`. See also #273 for the discussion in the library context.
        d->pendingStateRoomIds.push_back(roomId);
        connect(job, &LeaveRoomJob::success, this, [this, roomId] {
            if (d->pendingStateRoomIds.removeOne(roomId)) {
                qCDebug(MAIN) << "Forcing the room to Leave status";
                provideRoom(roomId, JoinState::Leave);
            }
        });
    }
    return job;
}

inline auto splitMediaId(const QString& mediaId)
{
    auto idParts = mediaId.split('/');
    Q_ASSERT_X(idParts.size() == 2, __FUNCTION__,
               qPrintable("'" % mediaId
                          % "' doesn't look like 'serverName/localMediaId'"));
    return idParts;
}

QUrl Connection::makeMediaUrl(QUrl mxcUrl) const
{
    Q_ASSERT(mxcUrl.scheme() == "mxc");
    QUrlQuery q(mxcUrl.query());
    q.addQueryItem(QStringLiteral("user_id"), userId());
    mxcUrl.setQuery(q);
    return mxcUrl;
}

MediaThumbnailJob* Connection::getThumbnail(const QString& mediaId,
                                            QSize requestedSize,
                                            RunningPolicy policy)
{
    auto idParts = splitMediaId(mediaId);
    return callApi<MediaThumbnailJob>(policy, idParts.front(), idParts.back(),
                                      requestedSize);
}

MediaThumbnailJob* Connection::getThumbnail(const QUrl& url, QSize requestedSize,
                                            RunningPolicy policy)
{
    return getThumbnail(url.authority() + url.path(), requestedSize, policy);
}

MediaThumbnailJob* Connection::getThumbnail(const QUrl& url, int requestedWidth,
                                            int requestedHeight,
                                            RunningPolicy policy)
{
    return getThumbnail(url, QSize(requestedWidth, requestedHeight), policy);
}

UploadContentJob*
Connection::uploadContent(QIODevice* contentSource, const QString& filename,
                          const QString& overrideContentType)
{
    Q_ASSERT(contentSource != nullptr);
    auto contentType = overrideContentType;
    if (contentType.isEmpty()) {
        contentType = QMimeDatabase()
                          .mimeTypeForFileNameAndData(filename, contentSource)
                          .name();
        if (!contentSource->open(QIODevice::ReadOnly)) {
            qCWarning(MAIN) << "Couldn't open content source" << filename
                            << "for reading:" << contentSource->errorString();
            return nullptr;
        }
    }
    return callApi<UploadContentJob>(contentSource, filename, contentType);
}

UploadContentJob* Connection::uploadFile(const QString& fileName,
                                         const QString& overrideContentType)
{
    auto sourceFile = new QFile(fileName);
    return uploadContent(sourceFile, QFileInfo(*sourceFile).fileName(),
                         overrideContentType);
}

GetContentJob* Connection::getContent(const QString& mediaId)
{
    auto idParts = splitMediaId(mediaId);
    return callApi<GetContentJob>(idParts.front(), idParts.back());
}

GetContentJob* Connection::getContent(const QUrl& url)
{
    return getContent(url.authority() + url.path());
}

DownloadFileJob* Connection::downloadFile(const QUrl& url,
                                          const QString& localFilename)
{
    auto mediaId = url.authority() + url.path();
    auto idParts = splitMediaId(mediaId);
    auto* job =
        callApi<DownloadFileJob>(idParts.front(), idParts.back(), localFilename);
    return job;
}

#ifdef Quotient_E2EE_ENABLED
DownloadFileJob* Connection::downloadFile(
    const QUrl& url, const EncryptedFileMetadata& fileMetadata,
    const QString& localFilename)
{
    auto mediaId = url.authority() + url.path();
    auto idParts = splitMediaId(mediaId);
    return callApi<DownloadFileJob>(idParts.front(), idParts.back(),
                                    fileMetadata, localFilename);
}
#endif

CreateRoomJob*
Connection::createRoom(RoomVisibility visibility, const QString& alias,
                       const QString& name, const QString& topic,
                       QStringList invites, const QString& presetName,
                       const QString& roomVersion, bool isDirect,
                       const QVector<CreateRoomJob::StateEvent>& initialState,
                       const QVector<CreateRoomJob::Invite3pid>& invite3pids,
                       const QJsonObject& creationContent)
{
    invites.removeOne(userId()); // The creator is by definition in the room
    auto job = callApi<CreateRoomJob>(visibility == PublishRoom
                                          ? QStringLiteral("public")
                                          : QStringLiteral("private"),
                                      alias, name, topic, invites, invite3pids,
                                      roomVersion, creationContent,
                                      initialState, presetName, isDirect);
    connect(job, &BaseJob::success, this, [this, job, invites, isDirect] {
        auto* room = provideRoom(job->roomId(), JoinState::Join);
        if (!room) {
            Q_ASSERT_X(room, "Connection::createRoom",
                       "Failed to create a room");
            return;
        }
        emit createdRoom(room);
        if (isDirect)
            for (const auto& i : invites)
                addToDirectChats(room, user(i));
    });
    return job;
}

void Connection::requestDirectChat(const QString& userId)
{
    doInDirectChat(userId, [this](Room* r) { emit directChatAvailable(r); });
}

void Connection::requestDirectChat(User* u)
{
    doInDirectChat(u, [this](Room* r) { emit directChatAvailable(r); });
}

void Connection::doInDirectChat(const QString& userId,
                                const std::function<void(Room*)>& operation)
{
    if (auto* u = user(userId))
        doInDirectChat(u, operation);
    else
        qCCritical(MAIN)
            << "Connection::doInDirectChat: Couldn't get a user object for"
            << userId;
}

void Connection::doInDirectChat(User* u,
                                const std::function<void(Room*)>& operation)
{
    Q_ASSERT(u);
    const auto& otherUserId = u->id();
    // There can be more than one DC; find the first valid (existing and
    // not left), and delete inexistent (forgotten?) ones along the way.
    DirectChatsMap removals;
    for (auto it = d->directChats.constFind(u);
         it != d->directChats.cend() && it.key() == u; ++it) {
        const auto& roomId = *it;
        if (auto r = room(roomId, JoinState::Join)) {
            Q_ASSERT(r->id() == roomId);
            // A direct chat with yourself should only involve yourself :)
            if (otherUserId == userId() && r->totalMemberCount() > 1)
                continue;
            qCDebug(MAIN) << "Requested direct chat with" << otherUserId
                          << "is already available as" << r->id();
            operation(r);
            return;
        }
        if (auto ir = invitation(roomId)) {
            Q_ASSERT(ir->id() == roomId);
            auto j = joinRoom(ir->id());
            connect(j, &BaseJob::success, this,
                    [this, roomId, otherUserId, operation] {
                        qCDebug(MAIN)
                            << "Joined the already invited direct chat with"
                            << otherUserId << "as" << roomId;
                        operation(room(roomId, JoinState::Join));
                    });
            return;
        }
        // Avoid reusing previously left chats but don't remove them
        // from direct chat maps, either.
        if (room(roomId, JoinState::Leave))
            continue;

        qCWarning(MAIN) << "Direct chat with" << otherUserId << "known as room"
                        << roomId << "is not valid and will be discarded";
        // Postpone actual deletion until we finish iterating d->directChats.
        removals.insert(it.key(), it.value());
        // Add to the list of updates to send to the server upon the next sync.
        d->dcLocalRemovals.insert(it.key(), it.value());
    }
    if (!removals.isEmpty()) {
        for (auto it = removals.cbegin(); it != removals.cend(); ++it) {
            d->directChats.remove(it.key(), it.value());
            d->directChatUsers.remove(it.value(),
                                      const_cast<User*>(it.key())); // FIXME
        }
        emit directChatsListChanged({}, removals);
    }

    auto j = createDirectChat(otherUserId);
    connect(j, &BaseJob::success, this, [this, j, otherUserId, operation] {
        qCDebug(MAIN) << "Direct chat with" << otherUserId << "has been created as"
                      << j->roomId();
        operation(room(j->roomId(), JoinState::Join));
    });
}

CreateRoomJob* Connection::createDirectChat(const QString& userId,
                                            const QString& topic,
                                            const QString& name)
{
    return createRoom(UnpublishRoom, {}, name, topic, { userId },
                      QStringLiteral("trusted_private_chat"), {}, true);
}

ForgetRoomJob* Connection::forgetRoom(const QString& id)
{
    // To forget is hard :) First we should ensure the local user is not
    // in the room (by leaving it, if necessary); once it's done, the /forget
    // endpoint can be called; and once this is through, the local Room object
    // (if any existed) is deleted. At the same time, we still have to
    // (basically immediately) return a pointer to ForgetRoomJob. Therefore
    // a ForgetRoomJob is created in advance and can be returned in a probably
    // not-yet-started state (it will start once /leave completes).
    auto forgetJob = new ForgetRoomJob(id);
    auto room = d->roomMap.value({ id, false });
    if (!room)
        room = d->roomMap.value({ id, true });
    if (room && room->joinState() != JoinState::Leave) {
        auto leaveJob = leaveRoom(room);
        connect(leaveJob, &BaseJob::result, this,
                [this, leaveJob, forgetJob, room] {
                    if (leaveJob->error() == BaseJob::Success
                        || leaveJob->error() == BaseJob::NotFound) {
                        run(forgetJob);
                        // If the matching /sync response hasn't arrived yet,
                        // mark the room for explicit deletion
                        if (room->joinState() != JoinState::Leave)
                            d->roomIdsToForget.push_back(room->id());
                    } else {
                        qCWarning(MAIN).nospace()
                            << "Error leaving room " << room->objectName()
                            << ": " << leaveJob->errorString();
                        forgetJob->abandon();
                    }
                });
    } else
        run(forgetJob);
    connect(forgetJob, &BaseJob::result, this, [this, id, forgetJob] {
        // Leave room in case of success, or room not known by server
        if (forgetJob->error() == BaseJob::Success
            || forgetJob->error() == BaseJob::NotFound)
            d->removeRoom(id); // Delete the room from roomMap
        else
            qCWarning(MAIN).nospace() << "Error forgetting room " << id << ": "
                                      << forgetJob->errorString();
    });
    return forgetJob;
}

SendToDeviceJob* Connection::sendToDevices(
    const QString& eventType, const UsersToDevicesToContent& contents)
{
    return callApi<SendToDeviceJob>(BackgroundRequest, eventType,
                                    generateTxnId(), contents);
}

SendMessageJob* Connection::sendMessage(const QString& roomId,
                                        const RoomEvent& event)
{
    const auto txnId = event.transactionId().isEmpty() ? generateTxnId()
                                                       : event.transactionId();
    return callApi<SendMessageJob>(roomId, event.matrixType(), txnId,
                                   event.contentJson());
}

QUrl Connection::homeserver() const { return d->data->baseUrl(); }

QString Connection::domain() const { return userId().section(':', 1); }

bool Connection::isUsable() const { return !loginFlows().isEmpty(); }

QVector<GetLoginFlowsJob::LoginFlow> Connection::loginFlows() const
{
    return d->loginFlows;
}

bool Connection::supportsPasswordAuth() const
{
    return d->loginFlows.contains(LoginFlows::Password);
}

bool Connection::supportsSso() const
{
    return d->loginFlows.contains(LoginFlows::SSO);
}

Room* Connection::room(const QString& roomId, JoinStates states) const
{
    Room* room = d->roomMap.value({ roomId, false }, nullptr);
    if (states.testFlag(JoinState::Join) && room
        && room->joinState() == JoinState::Join)
        return room;

    if (states.testFlag(JoinState::Invite))
        if (Room* invRoom = invitation(roomId))
            return invRoom;

    if (states.testFlag(JoinState::Leave) && room
        && room->joinState() == JoinState::Leave)
        return room;

    return nullptr;
}

Room* Connection::roomByAlias(const QString& roomAlias, JoinStates states) const
{
    const auto id = d->roomAliasMap.value(roomAlias);
    if (!id.isEmpty())
        return room(id, states);

    qCWarning(MAIN) << "Room for alias" << roomAlias
                    << "is not found under account" << userId();
    return nullptr;
}

void Connection::updateRoomAliases(const QString& roomId,
                                   const QStringList& previousRoomAliases,
                                   const QStringList& roomAliases)
{
    for (const auto& a : previousRoomAliases)
        if (d->roomAliasMap.remove(a) == 0)
            qCWarning(MAIN) << "Alias" << a << "is not found (already deleted?)";

    for (const auto& a : roomAliases) {
        auto& mappedId = d->roomAliasMap[a];
        if (!mappedId.isEmpty()) {
            if (mappedId == roomId)
                qCDebug(MAIN)
                    << "Alias" << a << "is already mapped to" << roomId;
            else
                qCWarning(MAIN) << "Alias" << a << "will be force-remapped from"
                                << mappedId << "to" << roomId;
        }
        mappedId = roomId;
    }
}

Room* Connection::invitation(const QString& roomId) const
{
    return d->roomMap.value({ roomId, true }, nullptr);
}

User* Connection::user(const QString& uId)
{
    if (uId.isEmpty())
        return nullptr;
    if (const auto v = d->userMap.value(uId, nullptr))
        return v;
    // Before creating a user object, check that the user id is well-formed
    // (it's faster to just do a lookup above before validation)
    if (!uId.startsWith('@') || serverPart(uId).isEmpty()) {
        qCCritical(MAIN) << "Malformed userId:" << uId;
        return nullptr;
    }
    auto* user = userFactory()(this, uId);
    d->userMap.insert(uId, user);
    emit newUser(user);
    return user;
}

const User* Connection::user() const
{
    return d->userMap.value(userId(), nullptr);
}

User* Connection::user() { return user(userId()); }

QString Connection::userId() const { return d->data->userId(); }

QString Connection::deviceId() const { return d->data->deviceId(); }

QByteArray Connection::accessToken() const
{
    // The logout job needs access token to do its job; so the token is
    // kept inside d->data but no more exposed to the outside world.
    return isJobPending(d->logoutJob) ? QByteArray() : d->data->accessToken();
}

bool Connection::isLoggedIn() const { return !accessToken().isEmpty(); }

#ifdef Quotient_E2EE_ENABLED
QOlmAccount *Connection::olmAccount() const
{
    return d->olmAccount.get();
}
#endif // Quotient_E2EE_ENABLED

SyncJob* Connection::syncJob() const { return d->syncJob; }

int Connection::millisToReconnect() const
{
    return d->syncJob ? d->syncJob->millisToRetry() : 0;
}

QVector<Room*> Connection::allRooms() const
{
    QVector<Room*> result;
    result.resize(d->roomMap.size());
    std::copy(d->roomMap.cbegin(), d->roomMap.cend(), result.begin());
    return result;
}

QVector<Room*> Connection::rooms(JoinStates joinStates) const
{
    QVector<Room*> result;
    for (auto* r: qAsConst(d->roomMap))
        if (joinStates.testFlag(r->joinState()))
            result.push_back(r);
    return result;
}

int Connection::roomsCount(JoinStates joinStates) const
{
    // Using int to maintain compatibility with QML
    // (consider also that QHash<>::size() returns int anyway).
    return int(std::count_if(d->roomMap.cbegin(), d->roomMap.cend(),
                             [joinStates](Room* r) {
                                 return joinStates.testFlag(r->joinState());
                             }));
}

bool Connection::hasAccountData(const QString& type) const
{
    return d->accountData.find(type) != d->accountData.cend();
}

const EventPtr& Connection::accountData(const QString& type) const
{
    static EventPtr NoEventPtr {};
    auto it = d->accountData.find(type);
    return it == d->accountData.end() ? NoEventPtr : it->second;
}

QJsonObject Connection::accountDataJson(const QString& type) const
{
    const auto& eventPtr = accountData(type);
    return eventPtr ? eventPtr->contentJson() : QJsonObject();
}

void Connection::setAccountData(EventPtr&& event)
{
    d->packAndSendAccountData(std::move(event));
}

void Connection::setAccountData(const QString& type, const QJsonObject& content)
{
    d->packAndSendAccountData(loadEvent<Event>(type, content));
}

QHash<QString, QVector<Room*>> Connection::tagsToRooms() const
{
    QHash<QString, QVector<Room*>> result;
    for (auto* r : qAsConst(d->roomMap)) {
        const auto& tagNames = r->tagNames();
        for (const auto& tagName : tagNames)
            result[tagName].push_back(r);
    }
    for (auto it = result.begin(); it != result.end(); ++it)
        std::sort(it->begin(), it->end(), [t = it.key()](Room* r1, Room* r2) {
            return r1->tags().value(t) < r2->tags().value(t);
        });
    return result;
}

QStringList Connection::tagNames() const
{
    QStringList tags({ FavouriteTag });
    for (auto* r : qAsConst(d->roomMap)) {
        const auto& tagNames = r->tagNames();
        for (const auto& tag : tagNames)
            if (tag != LowPriorityTag && !tags.contains(tag))
                tags.push_back(tag);
    }
    tags.push_back(LowPriorityTag);
    return tags;
}

QVector<Room*> Connection::roomsWithTag(const QString& tagName) const
{
    QVector<Room*> rooms;
    std::copy_if(d->roomMap.cbegin(), d->roomMap.cend(),
                 std::back_inserter(rooms),
                 [&tagName](Room* r) { return r->tags().contains(tagName); });
    return rooms;
}

DirectChatsMap Connection::directChats() const
{
    return d->directChats;
}

// Removes room with given id from roomMap
void Connection::Private::removeRoom(const QString& roomId)
{
    for (auto f : { false, true })
        if (auto r = roomMap.take({ roomId, f })) {
            qCDebug(MAIN) << "Room" << r->objectName() << "in state" << terse
                          << r->joinState() << "will be deleted";
            emit r->beforeDestruction(r);
            r->deleteLater();
        }
}

void Connection::addToDirectChats(const Room* room, User* user)
{
    Q_ASSERT(room != nullptr && user != nullptr);
    if (d->directChats.contains(user, room->id()))
        return;
    Q_ASSERT(!d->directChatUsers.contains(room->id(), user));
    d->directChats.insert(user, room->id());
    d->directChatUsers.insert(room->id(), user);
    d->dcLocalAdditions.insert(user, room->id());
    emit directChatsListChanged({ { user, room->id() } }, {});
}

void Connection::removeFromDirectChats(const QString& roomId, User* user)
{
    Q_ASSERT(!roomId.isEmpty());
    if ((user != nullptr && !d->directChats.contains(user, roomId))
        || d->directChats.key(roomId) == nullptr)
        return;

    DirectChatsMap removals;
    if (user != nullptr) {
        d->directChats.remove(user, roomId);
        d->directChatUsers.remove(roomId, user);
        removals.insert(user, roomId);
        d->dcLocalRemovals.insert(user, roomId);
    } else {
        removals = remove_if(d->directChats,
                            [&roomId](auto it) { return it.value() == roomId; });
        d->directChatUsers.remove(roomId);
        d->dcLocalRemovals += removals;
    }
    emit directChatsListChanged({}, removals);
}

bool Connection::isDirectChat(const QString& roomId) const
{
    return d->directChatUsers.contains(roomId);
}

QList<User*> Connection::directChatUsers(const Room* room) const
{
    Q_ASSERT(room != nullptr);
    return d->directChatUsers.values(room->id());
}

bool Connection::isIgnored(const User* user) const
{
    return ignoredUsers().contains(user->id());
}

IgnoredUsersList Connection::ignoredUsers() const
{
    const auto* event = accountData<IgnoredUsersEvent>();
    return event ? event->ignoredUsers() : IgnoredUsersList();
}

void Connection::addToIgnoredUsers(const User* user)
{
    Q_ASSERT(user != nullptr);

    auto ignoreList = ignoredUsers();
    if (!ignoreList.contains(user->id())) {
        ignoreList.insert(user->id());
        d->packAndSendAccountData<IgnoredUsersEvent>(ignoreList);
        emit ignoredUsersListChanged({ { user->id() } }, {});
    }
}

void Connection::removeFromIgnoredUsers(const User* user)
{
    Q_ASSERT(user != nullptr);

    auto ignoreList = ignoredUsers();
    if (ignoreList.remove(user->id()) != 0) {
        d->packAndSendAccountData<IgnoredUsersEvent>(ignoreList);
        emit ignoredUsersListChanged({}, { { user->id() } });
    }
}

QMap<QString, User*> Connection::users() const { return d->userMap; }

const ConnectionData* Connection::connectionData() const
{
    return d->data.get();
}

Room* Connection::provideRoom(const QString& id, Omittable<JoinState> joinState)
{
    // TODO: This whole function is a strong case for a RoomManager class.
    Q_ASSERT_X(!id.isEmpty(), __FUNCTION__, "Empty room id");

    // If joinState is empty, all joinState == comparisons below are false.
    const std::pair roomKey { id, joinState == JoinState::Invite };
    auto* room = d->roomMap.value(roomKey, nullptr);
    if (room) {
        // Leave is a special case because in transition (5a) (see the .h file)
        // joinState == room->joinState but we still have to preempt the Invite
        // and emit a signal. For Invite and Join, there's no such problem.
        if (room->joinState() == joinState && joinState != JoinState::Leave)
            return room;
    } else if (!joinState) {
        // No Join and Leave, maybe Invite?
        room = d->roomMap.value({ id, true }, nullptr);
        if (room)
            return room;
        // No Invite either, setup a new room object in Join state
        joinState = JoinState::Join;
    }

    if (!room) {
        Q_ASSERT(joinState.has_value());
        room = roomFactory()(this, id, *joinState);
        if (!room) {
            qCCritical(MAIN) << "Failed to create a room" << id;
            return nullptr;
        }
        d->roomMap.insert(roomKey, room);
        connect(room, &Room::beforeDestruction, this,
                &Connection::aboutToDeleteRoom);
        connect(room, &Room::baseStateLoaded, this, [this, room] {
            emit loadedRoomState(room);
            if (d->capabilities.roomVersions)
                room->checkVersion();
            // Otherwise, the version will be checked in reloadCapabilities()
        });
        emit newRoom(room);
    }
    if (!joinState)
        return room;

    if (*joinState == JoinState::Invite) {
        // prev is either Leave or nullptr
        auto* prev = d->roomMap.value({ id, false }, nullptr);
        emit invitedRoom(room, prev);
    } else {
        room->setJoinState(*joinState);
        // Preempt the Invite room (if any) with a room in Join/Leave state.
        auto* prevInvite = d->roomMap.take({ id, true });
        if (*joinState == JoinState::Join)
            emit joinedRoom(room, prevInvite);
        else if (*joinState == JoinState::Leave)
            emit leftRoom(room, prevInvite);
        if (prevInvite) {
            const auto dcUsers = prevInvite->directChatUsers();
            for (auto* u : dcUsers)
                addToDirectChats(room, u);
            qCDebug(MAIN) << "Deleting Invite state for room"
                          << prevInvite->id();
            emit prevInvite->beforeDestruction(prevInvite);
            prevInvite->deleteLater();
        }
    }

    return room;
}

void Connection::setRoomFactory(room_factory_t f)
{
    _roomFactory = std::move(f);
}

void Connection::setUserFactory(user_factory_t f)
{
    _userFactory = std::move(f);
}

room_factory_t Connection::roomFactory() { return _roomFactory; }

user_factory_t Connection::userFactory() { return _userFactory; }

room_factory_t Connection::_roomFactory = defaultRoomFactory<>;
user_factory_t Connection::_userFactory = defaultUserFactory<>;

QByteArray Connection::generateTxnId() const
{
    return d->data->generateTxnId();
}

void Connection::setHomeserver(const QUrl& url)
{
    if (isJobPending(d->resolverJob))
        d->resolverJob->abandon();
    if (isJobPending(d->loginFlowsJob))
        d->loginFlowsJob->abandon();
    d->loginFlows.clear();

    if (homeserver() != url) {
        d->data->setBaseUrl(url);
        emit homeserverChanged(homeserver());
    }

    // Whenever a homeserver is updated, retrieve available login flows from it
    d->loginFlowsJob = callApi<GetLoginFlowsJob>(BackgroundRequest);
    connect(d->loginFlowsJob, &BaseJob::result, this, [this] {
        if (d->loginFlowsJob->status().good())
            d->loginFlows = d->loginFlowsJob->flows();
        else
            d->loginFlows.clear();
        emit loginFlowsChanged();
    });
}

void Connection::saveRoomState(Room* r) const
{
    Q_ASSERT(r);
    if (!d->cacheState)
        return;

    QFile outRoomFile { stateCacheDir().filePath(
        SyncData::fileNameForRoom(r->id())) };
    if (outRoomFile.open(QFile::WriteOnly)) {
        const auto data =
            d->cacheToBinary
                ? QCborValue::fromJsonValue(r->toJson()).toCbor()
                : QJsonDocument(r->toJson()).toJson(QJsonDocument::Compact);
        outRoomFile.write(data.data(), data.size());
        qCDebug(MAIN) << "Room state cache saved to" << outRoomFile.fileName();
    } else {
        qCWarning(MAIN) << "Error opening" << outRoomFile.fileName() << ":"
                        << outRoomFile.errorString();
    }
}

void Connection::saveState() const
{
    if (!d->cacheState)
        return;

    QElapsedTimer et;
    et.start();

    QFile outFile { d->topLevelStatePath() };
    if (!outFile.open(QFile::WriteOnly)) {
        qCWarning(MAIN) << "Error opening" << outFile.fileName() << ":"
                        << outFile.errorString();
        qCWarning(MAIN) << "Caching the rooms state disabled";
        d->cacheState = false;
        return;
    }

    QJsonObject rootObj {
        { QStringLiteral("cache_version"),
          QJsonObject {
              { QStringLiteral("major"), SyncData::cacheVersion().first },
              { QStringLiteral("minor"), SyncData::cacheVersion().second } } }
    };
    {
        QJsonObject roomsJson;
        QJsonObject inviteRoomsJson;
        for (const auto* r: qAsConst(d->roomMap)) {
            if (r->joinState() == JoinState::Leave)
                continue;
            (r->joinState() == JoinState::Invite ? inviteRoomsJson : roomsJson)
                .insert(r->id(), QJsonValue::Null);
        }

        QJsonObject roomObj;
        if (!roomsJson.isEmpty())
            roomObj.insert(QStringLiteral("join"), roomsJson);
        if (!inviteRoomsJson.isEmpty())
            roomObj.insert(QStringLiteral("invite"), inviteRoomsJson);

        rootObj.insert(QStringLiteral("next_batch"), d->data->lastEvent());
        rootObj.insert(QStringLiteral("rooms"), roomObj);
    }
    {
        QJsonArray accountDataEvents {
            Event::basicJson(QStringLiteral("m.direct"), toJson(d->directChats))
        };
        for (const auto& e : d->accountData)
            accountDataEvents.append(
                Event::basicJson(e.first, e.second->contentJson()));

        rootObj.insert(QStringLiteral("account_data"),
                       QJsonObject {
                           { QStringLiteral("events"), accountDataEvents } });
    }
#ifdef Quotient_E2EE_ENABLED
    {
        QJsonObject keysJson = toJson(d->oneTimeKeysCount);
        rootObj.insert(QStringLiteral("device_one_time_keys_count"), keysJson);
    }
#endif

    const auto data =
        d->cacheToBinary ? QCborValue::fromJsonValue(rootObj).toCbor()
                         : QJsonDocument(rootObj).toJson(QJsonDocument::Compact);
    qCDebug(PROFILER) << "Cache for" << userId() << "generated in" << et;

    outFile.write(data.data(), data.size());
    qCDebug(MAIN) << "State cache saved to" << outFile.fileName();
}

void Connection::loadState()
{
    if (!d->cacheState)
        return;

    QElapsedTimer et;
    et.start();

    SyncData sync { d->topLevelStatePath() };
    if (sync.nextBatch().isEmpty()) // No token means no cache by definition
        return;

    if (!sync.unresolvedRooms().isEmpty()) {
        qCWarning(MAIN) << "State cache incomplete, discarding";
        return;
    }
    // TODO: to handle load failures, instead of the above block:
    // 1. Do initial sync on failed rooms without saving the nextBatch token
    // 2. Do the sync across all rooms as normal
    onSyncSuccess(std::move(sync), true);
    qCDebug(PROFILER) << "*** Cached state for" << userId() << "loaded in" << et;
}

QString Connection::stateCachePath() const
{
    return stateCacheDir().path() % '/';
}

QDir Connection::stateCacheDir() const
{
    auto safeUserId = userId();
    safeUserId.replace(':', '_');
    return cacheLocation(safeUserId);
}

bool Connection::cacheState() const { return d->cacheState; }

void Connection::setCacheState(bool newValue)
{
    if (d->cacheState != newValue) {
        d->cacheState = newValue;
        emit cacheStateChanged();
    }
}

bool Connection::lazyLoading() const { return d->lazyLoading; }

void Connection::setLazyLoading(bool newValue)
{
    if (d->lazyLoading != newValue) {
        d->lazyLoading = newValue;
        emit lazyLoadingChanged();
    }
}

BaseJob* Connection::run(BaseJob* job, RunningPolicy runningPolicy)
{
    // Reparent to protect from #397, #398 and to prevent BaseJob* from being
    // garbage-collected if made by or returned to QML/JavaScript.
    job->setParent(this);
    connect(job, &BaseJob::failure, this, &Connection::requestFailed);
    job->initiate(d->data.get(), runningPolicy & BackgroundRequest);
    return job;
}

void Connection::getTurnServers()
{
    auto job = callApi<GetTurnServerJob>();
    connect(job, &GetTurnServerJob::success, this,
            [this,job] { emit turnServersChanged(job->data()); });
}

const QString Connection::SupportedRoomVersion::StableTag =
    QStringLiteral("stable");

QString Connection::defaultRoomVersion() const
{
    return d->capabilities.roomVersions
               ? d->capabilities.roomVersions->defaultVersion
               : QString();
}

QStringList Connection::stableRoomVersions() const
{
    QStringList l;
    if (d->capabilities.roomVersions) {
        const auto& allVersions = d->capabilities.roomVersions->available;
        for (auto it = allVersions.begin(); it != allVersions.end(); ++it)
            if (it.value() == SupportedRoomVersion::StableTag)
                l.push_back(it.key());
    }
    return l;
}

bool Connection::canChangePassword() const
{
    // By default assume we can
    return d->capabilities.changePassword
           ? d->capabilities.changePassword->enabled
           : true;
}

inline bool roomVersionLess(const Connection::SupportedRoomVersion& v1,
                            const Connection::SupportedRoomVersion& v2)
{
    bool ok1 = false, ok2 = false;
    const auto vNum1 = v1.id.toFloat(&ok1);
    const auto vNum2 = v2.id.toFloat(&ok2);
    return ok1 && ok2 ? vNum1 < vNum2 : v1.id < v2.id;
}

QVector<Connection::SupportedRoomVersion> Connection::availableRoomVersions() const
{
    QVector<SupportedRoomVersion> result;
    if (d->capabilities.roomVersions) {
        const auto& allVersions = d->capabilities.roomVersions->available;
        result.reserve(allVersions.size());
        for (auto it = allVersions.begin(); it != allVersions.end(); ++it)
            result.push_back({ it.key(), it.value() });
        // Put stable versions over unstable; within each group,
        // sort numeric versions as numbers, the rest as strings.
        const auto mid =
            std::partition(result.begin(), result.end(),
                           std::mem_fn(&SupportedRoomVersion::isStable));
        std::sort(result.begin(), mid, roomVersionLess);
        std::sort(mid, result.end(), roomVersionLess);
    }
    return result;
}

#ifdef Quotient_E2EE_ENABLED
void Connection::Private::loadOutdatedUserDevices()
{
    QHash<QString, QStringList> users;
    for(const auto &user : outdatedUsers) {
        users[user] += QStringList();
    }
    if(currentQueryKeysJob) {
        currentQueryKeysJob->abandon();
        currentQueryKeysJob = nullptr;
    }
    auto queryKeysJob = q->callApi<QueryKeysJob>(users);
    currentQueryKeysJob = queryKeysJob;
    connect(queryKeysJob, &BaseJob::success, q, [this, queryKeysJob](){
        currentQueryKeysJob = nullptr;
        const auto data = queryKeysJob->deviceKeys();
        for(const auto &[user, keys] : asKeyValueRange(data)) {
            QHash<QString, Quotient::DeviceKeys> oldDevices = deviceKeys[user];
            deviceKeys[user].clear();
            for(const auto &device : keys) {
                if(device.userId != user) {
                    qCWarning(E2EE)
                        << "mxId mismatch during device key verification:"
                        << device.userId << user;
                    continue;
                }
                if (!std::all_of(device.algorithms.cbegin(),
                                 device.algorithms.cend(),
                                 isSupportedAlgorithm)) {
                    qCWarning(E2EE) << "Unsupported encryption algorithms found"
                                    << device.algorithms;
                    continue;
                }
                if (!verifyIdentitySignature(device, device.deviceId,
                                             device.userId)) {
                    qCWarning(E2EE) << "Failed to verify devicekeys signature. "
                                       "Skipping this device";
                    continue;
                }
                if (oldDevices.contains(device.deviceId)) {
                    if (oldDevices[device.deviceId].keys["ed25519:" % device.deviceId] != device.keys["ed25519:" % device.deviceId]) {
                        qCDebug(E2EE) << "Device reuse detected. Skipping this device";
                        continue;
                    }
                }
                deviceKeys[user][device.deviceId] = SLICE(device, DeviceKeys);
            }
            outdatedUsers -= user;
        }
        saveDevicesList();

        for(size_t i = 0; i < pendingEncryptedEvents.size();) {
            if (isKnownCurveKey(
                    pendingEncryptedEvents[i]->fullJson()[SenderKeyL].toString(),
                    pendingEncryptedEvents[i]->contentPart<QString>("sender_key"_ls))) {
                handleEncryptedToDeviceEvent(*pendingEncryptedEvents[i]);
                pendingEncryptedEvents.erase(pendingEncryptedEvents.begin() + i);
            } else
                ++i;
        }
    });
}

void Connection::Private::saveDevicesList()
{
    q->database()->transaction();
    auto query = q->database()->prepareQuery(
        QStringLiteral("DELETE FROM tracked_users"));
    q->database()->execute(query);
    query.prepare(QStringLiteral(
        "INSERT INTO tracked_users(matrixId) VALUES(:matrixId);"));
    for (const auto& user : trackedUsers) {
        query.bindValue(":matrixId", user);
        q->database()->execute(query);
    }

    query.prepare(QStringLiteral("DELETE FROM outdated_users"));
    q->database()->execute(query);
    query.prepare(QStringLiteral(
        "INSERT INTO outdated_users(matrixId) VALUES(:matrixId);"));
    for (const auto& user : outdatedUsers) {
        query.bindValue(":matrixId", user);
        q->database()->execute(query);
    }

    query.prepare(QStringLiteral(
        "INSERT INTO tracked_devices"
        "(matrixId, deviceId, curveKeyId, curveKey, edKeyId, edKey, verified) "
        "SELECT :matrixId, :deviceId, :curveKeyId, :curveKey, :edKeyId, :edKey, :verified WHERE NOT EXISTS(SELECT 1 FROM tracked_devices WHERE matrixId=:matrixId AND deviceId=:deviceId);"
        ));
    for (const auto& user : deviceKeys.keys()) {
        for (const auto& device : deviceKeys[user]) {
            auto keys = device.keys.keys();
            auto curveKeyId = keys[0].startsWith(QLatin1String("curve")) ? keys[0] : keys[1];
            auto edKeyId = keys[0].startsWith(QLatin1String("ed")) ? keys[0] : keys[1];

            query.bindValue(":matrixId", user);
            query.bindValue(":deviceId", device.deviceId);
            query.bindValue(":curveKeyId", curveKeyId);
            query.bindValue(":curveKey", device.keys[curveKeyId]);
            query.bindValue(":edKeyId", edKeyId);
            query.bindValue(":edKey", device.keys[edKeyId]);
            // If the device gets saved here, it can't be verified
            query.bindValue(":verified", false);

            q->database()->execute(query);
        }
    }
    q->database()->commit();
}

void Connection::Private::loadDevicesList()
{
    auto query = q->database()->prepareQuery(QStringLiteral("SELECT * FROM tracked_users;"));
    q->database()->execute(query);
    while(query.next()) {
        trackedUsers += query.value(0).toString();
    }

    query = q->database()->prepareQuery(QStringLiteral("SELECT * FROM outdated_users;"));
    q->database()->execute(query);
    while(query.next()) {
        outdatedUsers += query.value(0).toString();
    }

    query = q->database()->prepareQuery(QStringLiteral("SELECT * FROM tracked_devices;"));
    q->database()->execute(query);
    while(query.next()) {
        deviceKeys[query.value("matrixId").toString()][query.value("deviceId").toString()] = DeviceKeys {
            query.value("matrixId").toString(),
            query.value("deviceId").toString(),
            { "m.olm.v1.curve25519-aes-sha2", "m.megolm.v1.aes-sha2"},
            {{query.value("curveKeyId").toString(), query.value("curveKey").toString()},
             {query.value("edKeyId").toString(), query.value("edKey").toString()}},
             {} // Signatures are not saved/loaded as they are not needed after initial validation
        };
    }

}

void Connection::encryptionUpdate(Room *room)
{
    for(const auto &user : room->users()) {
        if(!d->trackedUsers.contains(user->id())) {
            d->trackedUsers += user->id();
            d->outdatedUsers += user->id();
            d->encryptionUpdateRequired = true;
        }
    }
}

void Connection::Private::saveOlmAccount()
{
    qCDebug(E2EE) << "Saving olm account";
    database->storeOlmAccount(*olmAccount);
}

QJsonObject Connection::decryptNotification(const QJsonObject &notification)
{
    if (auto r = room(notification["room_id"].toString()))
        if (auto event =
                loadEvent<EncryptedEvent>(notification["event"].toObject()))
            if (const auto decrypted = r->decryptMessage(*event))
                return decrypted->fullJson();
    return QJsonObject();
}

Database* Connection::database() const
{
    return d->database;
}

UnorderedMap<QString, QOlmInboundGroupSession>
Connection::loadRoomMegolmSessions(const Room* room) const
{
    return database()->loadMegolmSessions(room->id());
}

void Connection::saveMegolmSession(const Room* room,
                                   const QOlmInboundGroupSession& session) const
{
    database()->saveMegolmSession(room->id(), session);
}

QStringList Connection::devicesForUser(const QString& userId) const
{
    return d->deviceKeys[userId].keys();
}

QString Connection::Private::curveKeyForUserDevice(const QString& userId,
                                                   const QString& device) const
{
    return deviceKeys[userId][device].keys["curve25519:" % device];
}

QString Connection::edKeyForUserDevice(const QString& userId,
                                       const QString& deviceId) const
{
    return d->deviceKeys[userId][deviceId].keys["ed25519:" % deviceId];
}

bool Connection::Private::isKnownCurveKey(const QString& userId,
                                          const QString& curveKey) const
{
    auto query = database->prepareQuery(
        QStringLiteral("SELECT * FROM tracked_devices WHERE matrixId=:matrixId "
                       "AND curveKey=:curveKey"));
    query.bindValue(":matrixId", userId);
    query.bindValue(":curveKey", curveKey);
    database->execute(query);
    return query.next();
}

bool Connection::hasOlmSession(const QString& user,
                               const QString& deviceId) const
{
    const auto& curveKey = d->curveKeyForUserDevice(user, deviceId);
    return d->olmSessions.contains(curveKey) && !d->olmSessions[curveKey].empty();
}

std::pair<QOlmMessage::Type, QByteArray> Connection::Private::olmEncryptMessage(
    const QString& userId, const QString& device,
    const QByteArray& message) const
{
    const auto& curveKey = curveKeyForUserDevice(userId, device);
    const auto& olmSession = olmSessions.at(curveKey).front();
    const auto result = olmSession.encrypt(message);
    database->updateOlmSession(curveKey, olmSession);
    return { result.type(), result.toCiphertext() };
}

bool Connection::Private::createOlmSession(const QString& targetUserId,
                                           const QString& targetDeviceId,
                                           const OneTimeKeys& oneTimeKeyObject)
{
    static QOlmUtility verifier;
    qDebug(E2EE) << "Creating a new session for" << targetUserId
                 << targetDeviceId;
    if (oneTimeKeyObject.isEmpty()) {
        qWarning(E2EE) << "No one time key for" << targetUserId
                       << targetDeviceId;
        return false;
    }
    auto* signedOneTimeKey =
        std::get_if<SignedOneTimeKey>(&*oneTimeKeyObject.begin());
    if (!signedOneTimeKey) {
        qWarning(E2EE) << "No signed one time key for" << targetUserId
                       << targetDeviceId;
        return false;
    }
    // Verify contents of signedOneTimeKey - for that, drop `signatures` and
    // `unsigned` and then verify the object against the respective signature
    const auto signature =
        signedOneTimeKey->signature(targetUserId, targetDeviceId);
    if (!verifier.ed25519Verify(
            q->edKeyForUserDevice(targetUserId, targetDeviceId).toLatin1(),
            signedOneTimeKey->toJsonForVerification(),
            signature)) {
        qWarning(E2EE) << "Failed to verify one-time-key signature for"
                       << targetUserId << targetDeviceId
                       << ". Skipping this device.";
        return false;
    }
    const auto recipientCurveKey =
        curveKeyForUserDevice(targetUserId, targetDeviceId).toLatin1();
    auto session = olmAccount->createOutboundSession(recipientCurveKey,
                                                     signedOneTimeKey->key());
    if (!session) {
        qCWarning(E2EE) << "Failed to create olm session for "
                        << recipientCurveKey << session.error();
        return false;
    }
    saveSession(*session, recipientCurveKey);
    olmSessions[recipientCurveKey].push_back(std::move(*session));
    return true;
}

QJsonObject Connection::Private::assembleEncryptedContent(
    QJsonObject payloadJson, const QString& targetUserId,
    const QString& targetDeviceId) const
{
    payloadJson.insert(SenderKeyL, data->userId());
//    eventJson.insert("sender_device"_ls, data->deviceId());
    payloadJson.insert("keys"_ls,
                       QJsonObject{
                           { Ed25519Key,
                             QString(olmAccount->identityKeys().ed25519) } });
    payloadJson.insert("recipient"_ls, targetUserId);
    payloadJson.insert(
        "recipient_keys"_ls,
        QJsonObject{ { Ed25519Key,
                       q->edKeyForUserDevice(targetUserId, targetDeviceId) } });
    const auto [type, cipherText] = olmEncryptMessage(
        targetUserId, targetDeviceId,
        QJsonDocument(payloadJson).toJson(QJsonDocument::Compact));
    QJsonObject encrypted {
        { curveKeyForUserDevice(targetUserId, targetDeviceId),
          QJsonObject { { "type"_ls, type },
                        { "body"_ls, QString(cipherText) } } }
    };
    return EncryptedEvent(encrypted, olmAccount->identityKeys().curve25519)
        .contentJson();
}

void Connection::sendSessionKeyToDevices(
    const QString& roomId, const QByteArray& sessionId,
    const QByteArray& sessionKey, const QMultiHash<QString, QString>& devices,
    int index)
{
    qDebug(E2EE) << "Sending room key to devices:" << sessionId
                 << sessionKey.toHex();
    QHash<QString, QHash<QString, QString>> hash;
    for (const auto& [userId, deviceId] : asKeyValueRange(devices))
        if (!hasOlmSession(userId, deviceId)) {
            hash[userId].insert(deviceId, "signed_curve25519"_ls);
            qDebug(E2EE) << "Adding" << userId << deviceId
                         << "to keys to claim";
        }

    if (hash.isEmpty())
        return;

    auto job = callApi<ClaimKeysJob>(hash);
    connect(job, &BaseJob::success, this, [job, this, roomId, sessionId, sessionKey, devices, index] {
        QHash<QString, QHash<QString, QJsonObject>> usersToDevicesToContent;
        for (const auto oneTimeKeys = job->oneTimeKeys();
             const auto& [targetUserId, targetDeviceId] :
             asKeyValueRange(devices)) {
            if (!hasOlmSession(targetUserId, targetDeviceId)
                && !d->createOlmSession(
                    targetUserId, targetDeviceId,
                    oneTimeKeys[targetUserId][targetDeviceId]))
                continue;

            // Noisy but nice for debugging
//            qDebug(E2EE) << "Creating the payload for" << targetUserId
//                         << targetDeviceId << sessionId << sessionKey.toHex();
            const auto keyEventJson = RoomKeyEvent(MegolmV1AesSha2AlgoKey,
                                                   roomId, sessionId, sessionKey)
                                          .fullJson();

            usersToDevicesToContent[targetUserId][targetDeviceId] =
                d->assembleEncryptedContent(keyEventJson, targetUserId,
                                          targetDeviceId);
            }
        if (!usersToDevicesToContent.empty()) {
            sendToDevices(EncryptedEvent::TypeId, usersToDevicesToContent);
            QVector<std::tuple<QString, QString, QString>> receivedDevices;
            receivedDevices.reserve(devices.size());
            for (const auto& [user, device] : asKeyValueRange(devices))
                receivedDevices.push_back(
                    { user, device, d->curveKeyForUserDevice(user, device) });

            database()->setDevicesReceivedKey(roomId, receivedDevices,
                                              sessionId, index);
        }
    });
}

Omittable<QOlmOutboundGroupSession> Connection::loadCurrentOutboundMegolmSession(
    const QString& roomId) const
{
    return d->database->loadCurrentOutboundMegolmSession(roomId);
}

void Connection::saveCurrentOutboundMegolmSession(
    const QString& roomId, const QOlmOutboundGroupSession& session) const
{
    d->database->saveCurrentOutboundMegolmSession(roomId, session);
}

void Connection::startKeyVerificationSession(const QString& userId, const QString& deviceId)
{
    auto* const session = new KeyVerificationSession(userId, deviceId, this);
    d->verificationSessions.insert(session->transactionId(), session);
    emit newKeyVerificationSession(session);
}

void Connection::sendToDevice(const QString& targetUserId,
                              const QString& targetDeviceId, const Event& event,
                              bool encrypted)
{
    const auto contentJson =
        encrypted ? d->assembleEncryptedContent(event.fullJson(), targetUserId,
                                                targetDeviceId)
                  : event.contentJson();
    sendToDevices(encrypted ? EncryptedEvent::TypeId : event.type(),
                  { { targetUserId, { { targetDeviceId, contentJson } } } });
}

bool Connection::isVerifiedSession(const QString& megolmSessionId) const
{
    auto query = database()->prepareQuery("SELECT olmSessionId FROM inbound_megolm_sessions WHERE sessionId=:sessionId;"_ls);
    query.bindValue(":sessionId", megolmSessionId);
    database()->execute(query);
    if (!query.next()) {
        return false;
    }
    auto olmSessionId = query.value("olmSessionId").toString();
    query.prepare("SELECT senderKey FROM olm_sessions WHERE sessionId=:sessionId;"_ls);
    query.bindValue(":sessionId", olmSessionId);
    database()->execute(query);
    if (!query.next()) {
        return false;
    }
    auto curveKey = query.value("senderKey"_ls).toString();
    query.prepare("SELECT verified FROM tracked_devices WHERE curveKey=:curveKey;"_ls);
    query.bindValue(":curveKey", curveKey);
    database()->execute(query);
    return query.next() && query.value("verified").toBool();
}
#endif

Connection* Connection::makeMockConnection(const QString& mxId)
{
    auto* c = new Connection;
    c->d->completeSetup(mxId);
    return c;
}<|MERGE_RESOLUTION|>--- conflicted
+++ resolved
@@ -317,15 +317,11 @@
             };
             auto job = q->callApi<ClaimKeysJob>(hash);
             connect(job, &BaseJob::finished, q, [this, deviceId, job, senderId] {
-<<<<<<< HEAD
                 if (triedDevices.contains({senderId, deviceId})) {
                     return;
                 }
                 triedDevices += {senderId, deviceId};
-                qCDebug(E2EE) << "Sending dummy event to" << senderId << deviceId;
-=======
                 qDebug(E2EE) << "Sending dummy event to" << senderId << deviceId;
->>>>>>> 511cc0f5
                 createOlmSession(senderId, deviceId, job->oneTimeKeys()[senderId][deviceId]);
                 q->sendToDevice(senderId, deviceId, DummyEvent(), true);
             });
